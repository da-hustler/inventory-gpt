--- conflicted
+++ resolved
@@ -3,11 +3,7 @@
 "Project-Id-Version: inventree\n"
 "Report-Msgid-Bugs-To: \n"
 "POT-Creation-Date: 2021-07-12 13:57+0000\n"
-<<<<<<< HEAD
-"PO-Revision-Date: 2021-07-10 04:49\n"
-=======
 "PO-Revision-Date: 2021-07-12 14:31\n"
->>>>>>> 30b99f09
 "Last-Translator: \n"
 "Language-Team: Spanish\n"
 "Language: es_ES\n"
@@ -2328,15 +2324,8 @@
 
 #: company/templates/company/detail_manufacturer_part.html:72
 #: part/templates/part/supplier.html:164
-<<<<<<< HEAD
-#, fuzzy
-#| msgid "Manufacturer"
 msgid "Add Manufacturer Part"
-msgstr "Fabricante"
-=======
-msgid "Add Manufacturer Part"
-msgstr ""
->>>>>>> 30b99f09
+msgstr ""
 
 #: company/templates/company/detail_stock.html:10
 msgid "Supplier Stock"
@@ -4490,15 +4479,8 @@
 msgstr ""
 
 #: part/templates/part/detail.html:154
-<<<<<<< HEAD
-#, fuzzy
-#| msgid "Notes"
 msgid "Edit Notes"
-msgstr "Notas"
-=======
-msgid "Edit Notes"
-msgstr ""
->>>>>>> 30b99f09
+msgstr ""
 
 #: part/templates/part/detail.html:181
 msgid "Part is virtual (not a physical part)"
@@ -5286,15 +5268,8 @@
 msgstr ""
 
 #: stock/api.py:178
-<<<<<<< HEAD
-#, fuzzy
-#| msgid "Invalid quantity provided"
 msgid "Invalid quantity value"
-msgstr "Cantidad proporcionada no válida"
-=======
-msgid "Invalid quantity value"
-msgstr ""
->>>>>>> 30b99f09
+msgstr ""
 
 #: stock/api.py:183
 msgid "Quantity must not be less than zero"
@@ -5310,15 +5285,8 @@
 msgstr ""
 
 #: stock/api.py:270
-<<<<<<< HEAD
-#, fuzzy
-#| msgid "No action specified"
 msgid "Valid location must be specified"
-msgstr "No se especificó ninguna acción"
-=======
-msgid "Valid location must be specified"
-msgstr ""
->>>>>>> 30b99f09
+msgstr ""
 
 #: stock/api.py:290
 #, python-brace-format
@@ -7211,15 +7179,8 @@
 msgstr ""
 
 #: templates/js/stock.js:210
-<<<<<<< HEAD
-#, fuzzy
-#| msgid "Stock counted"
 msgid "Stock transaction notes"
-msgstr "Stock contado"
-=======
-msgid "Stock transaction notes"
-msgstr ""
->>>>>>> 30b99f09
+msgstr ""
 
 #: templates/js/stock.js:347
 msgid "PASS"
