--- conflicted
+++ resolved
@@ -3,11 +3,7 @@
 "Project-Id-Version: inventree\n"
 "Report-Msgid-Bugs-To: \n"
 "POT-Creation-Date: 2021-08-07 15:14+0000\n"
-<<<<<<< HEAD
-"PO-Revision-Date: 2021-08-05 03:29\n"
-=======
 "PO-Revision-Date: 2021-08-07 15:30\n"
->>>>>>> bb715894
 "Last-Translator: \n"
 "Language-Team: Spanish\n"
 "Language: es_ES\n"
@@ -6256,15 +6252,8 @@
 
 #: templates/InvenTree/settings/navbar.html:39
 #: templates/InvenTree/settings/navbar.html:41
-<<<<<<< HEAD
-#, fuzzy
-#| msgid "Export"
 msgid "Reports"
-msgstr "Exportar"
-=======
-msgid "Reports"
-msgstr ""
->>>>>>> bb715894
+msgstr ""
 
 #: templates/InvenTree/settings/navbar.html:46
 #: templates/InvenTree/settings/navbar.html:48
@@ -6885,15 +6874,8 @@
 msgstr ""
 
 #: templates/js/translated/company.js:34
-<<<<<<< HEAD
-#, fuzzy
-#| msgid "Manufacturer"
 msgid "Add Manufacturer"
-msgstr "Fabricante"
-=======
-msgid "Add Manufacturer"
-msgstr ""
->>>>>>> bb715894
+msgstr ""
 
 #: templates/js/translated/company.js:47 templates/js/translated/company.js:136
 msgid "Add Manufacturer Part"
@@ -6908,15 +6890,8 @@
 msgstr ""
 
 #: templates/js/translated/company.js:124 templates/js/translated/order.js:58
-<<<<<<< HEAD
-#, fuzzy
-#| msgid "Supplier"
 msgid "Add Supplier"
-msgstr "Proveedor"
-=======
-msgid "Add Supplier"
-msgstr ""
->>>>>>> bb715894
+msgstr ""
 
 #: templates/js/translated/company.js:152
 msgid "Add Supplier Part"
@@ -7195,15 +7170,8 @@
 msgstr ""
 
 #: templates/js/translated/order.js:17
-<<<<<<< HEAD
-#, fuzzy
-#| msgid "Customer"
 msgid "Add Customer"
-msgstr "Cliente"
-=======
-msgid "Add Customer"
-msgstr ""
->>>>>>> bb715894
+msgstr ""
 
 #: templates/js/translated/order.js:42
 msgid "Create Sales Order"
@@ -7238,15 +7206,8 @@
 msgstr ""
 
 #: templates/js/translated/part.js:22
-<<<<<<< HEAD
-#, fuzzy
-#| msgid "Select Category"
 msgid "Add Part Category"
-msgstr "Seleccionar Categoría"
-=======
-msgid "Add Part Category"
-msgstr ""
->>>>>>> bb715894
+msgstr ""
 
 #: templates/js/translated/part.js:53
 msgid "Part Attributes"
@@ -8139,4 +8100,4 @@
 
 #: users/models.py:194
 msgid "Permission to delete items"
-msgstr ""+msgstr ""
