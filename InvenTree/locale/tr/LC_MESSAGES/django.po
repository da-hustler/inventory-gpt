--- conflicted
+++ resolved
@@ -3,11 +3,7 @@
 "Project-Id-Version: inventree\n"
 "Report-Msgid-Bugs-To: \n"
 "POT-Creation-Date: 2021-05-13 04:04+0000\n"
-<<<<<<< HEAD
-"PO-Revision-Date: 2021-05-10 02:59\n"
-=======
 "PO-Revision-Date: 2021-05-13 04:17\n"
->>>>>>> 499bad2b
 "Last-Translator: \n"
 "Language-Team: Turkish\n"
 "Language: tr_TR\n"
@@ -1475,31 +1471,17 @@
 msgstr ""
 
 #: common/forms.py:39
-<<<<<<< HEAD
-#, fuzzy
-#| msgid "Select file to attach"
 msgid "Select file to upload"
-msgstr "Eklenecek dosyayı seç"
-=======
-msgid "Select file to upload"
-msgstr ""
->>>>>>> 499bad2b
+msgstr ""
 
 #: common/forms.py:54
 msgid "{name.title()} File"
 msgstr ""
 
 #: common/forms.py:55
-<<<<<<< HEAD
-#, fuzzy, python-brace-format
-#| msgid "Select file to attach"
-msgid "Select {name} file to upload"
-msgstr "Eklenecek dosyayı seç"
-=======
 #, python-brace-format
 msgid "Select {name} file to upload"
 msgstr ""
->>>>>>> 499bad2b
 
 #: common/models.py:58
 msgid "InvenTree Instance Name"
@@ -3065,15 +3047,8 @@
 msgstr ""
 
 #: order/templates/order/order_wizard/match_fields.html:60
-<<<<<<< HEAD
-#, fuzzy
-#| msgid "Duplicate serial: {n}"
 msgid "Duplicate selection"
-msgstr "Tekrarlanan seri {n}"
-=======
-msgid "Duplicate selection"
-msgstr ""
->>>>>>> 499bad2b
+msgstr ""
 
 #: order/templates/order/order_wizard/match_fields.html:71
 #: order/templates/order/order_wizard/match_parts.html:51
