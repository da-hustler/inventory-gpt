msgid ""
msgstr ""
"Project-Id-Version: inventree\n"
"Report-Msgid-Bugs-To: \n"
"POT-Creation-Date: 2021-06-01 10:07+0000\n"
<<<<<<< HEAD
"PO-Revision-Date: 2021-05-28 04:02\n"
=======
"PO-Revision-Date: 2021-06-01 10:22\n"
>>>>>>> 7df72f09
"Last-Translator: \n"
"Language-Team: Polish\n"
"Language: pl_PL\n"
"MIME-Version: 1.0\n"
"Content-Type: text/plain; charset=UTF-8\n"
"Content-Transfer-Encoding: 8bit\n"
"Plural-Forms: nplurals=4; plural=(n==1 ? 0 : (n%10>=2 && n%10<=4) && (n%100<12 || n%100>14) ? 1 : n!=1 && (n%10>=0 && n%10<=1) || (n%10>=5 && n%10<=9) || (n%100>=12 && n%100<=14) ? 2 : 3);\n"
"X-Crowdin-Project: inventree\n"
"X-Crowdin-Project-ID: 452300\n"
"X-Crowdin-Language: pl\n"
"X-Crowdin-File: /[inventree.InvenTree] l10/InvenTree/locale/en/LC_MESSAGES/django.po\n"
"X-Crowdin-File-ID: 138\n"

#: InvenTree/api.py:64
msgid "API endpoint not found"
msgstr "Nie znaleziono punktu końcowego API"

#: InvenTree/api.py:110
msgid "No action specified"
msgstr "Nie określono działania"

#: InvenTree/api.py:124
msgid "No matching action found"
msgstr "Nie znaleziono pasującej akcji"

#: InvenTree/fields.py:44
msgid "Enter date"
msgstr "Wprowadź dane"

#: InvenTree/forms.py:112 build/forms.py:102 build/forms.py:123
#: build/forms.py:145 build/forms.py:169 build/forms.py:185 build/forms.py:227
#: order/forms.py:27 order/forms.py:38 order/forms.py:49 order/forms.py:60
#: order/forms.py:71 part/forms.py:134
msgid "Confirm"
msgstr "Potwierdź"

#: InvenTree/forms.py:128
msgid "Confirm delete"
msgstr "Potwierdź usunięcie"

#: InvenTree/forms.py:129
msgid "Confirm item deletion"
msgstr "Potwierdź usuwanie elementu"

#: InvenTree/forms.py:161 templates/registration/login.html:76
msgid "Enter password"
msgstr "Wprowadź hasło"

#: InvenTree/forms.py:162
msgid "Enter new password"
msgstr "Wprowadź nowe hasło"

#: InvenTree/forms.py:169
msgid "Confirm password"
msgstr "Potwierdź hasło"

#: InvenTree/forms.py:170
msgid "Confirm new password"
msgstr "Potwierdź nowe hasło"

#: InvenTree/forms.py:205
msgid "Apply Theme"
msgstr "Zastosuj motyw"

#: InvenTree/forms.py:235
msgid "Select Category"
msgstr "Wybierz kategorię"

#: InvenTree/helpers.py:377
#, python-brace-format
msgid "Duplicate serial: {n}"
msgstr "Powtórzony numer seryjny: {n}"

#: InvenTree/helpers.py:384 order/models.py:245 order/models.py:355
#: stock/views.py:1795
msgid "Invalid quantity provided"
msgstr "Podano nieprawidłową ilość"

#: InvenTree/helpers.py:387
msgid "Empty serial number string"
msgstr "Pusty ciąg numeru seryjnego"

#: InvenTree/helpers.py:409 InvenTree/helpers.py:412 InvenTree/helpers.py:415
#: InvenTree/helpers.py:440
#, python-brace-format
msgid "Invalid group: {g}"
msgstr "Nieprawidłowa grupa: {g}"

#: InvenTree/helpers.py:445
#, python-brace-format
msgid "Duplicate serial: {g}"
msgstr "Powtórzony numer seryjny: {g}"

#: InvenTree/helpers.py:453
msgid "No serial numbers found"
msgstr "Nie znaleziono numerów seryjnych"

#: InvenTree/helpers.py:457
#, python-brace-format
msgid "Number of unique serial number ({s}) must match quantity ({q})"
msgstr "Ilość numerów seryjnych ({s}) musi odpowiadać ilości ({q})"

#: InvenTree/models.py:59 stock/models.py:1761
msgid "Attachment"
msgstr "Załącznik"

#: InvenTree/models.py:60
msgid "Select file to attach"
msgstr "Wybierz plik do załączenia"

#: InvenTree/models.py:62 templates/attachment_table.html:16
msgid "Comment"
msgstr "Komentarz"

#: InvenTree/models.py:62
msgid "File comment"
msgstr "Komentarz pliku"

#: InvenTree/models.py:68 InvenTree/models.py:69 part/models.py:1999
#: report/templates/report/inventree_test_report_base.html:91
#: templates/js/stock.js:1149
msgid "User"
msgstr "Użytkownik"

#: InvenTree/models.py:72
msgid "upload date"
msgstr "data przesłania"

#: InvenTree/models.py:107 InvenTree/models.py:108 label/models.py:102
#: part/models.py:686 part/models.py:2140 part/templates/part/params.html:27
#: report/models.py:179 templates/InvenTree/search.html:137
#: templates/InvenTree/search.html:289 templates/js/part.js:118
#: templates/js/part.js:641 templates/js/stock.js:942
msgid "Name"
msgstr "Nazwa"

#: InvenTree/models.py:114 build/models.py:135
#: build/templates/build/detail.html:21 company/models.py:339
#: company/models.py:491 company/templates/company/detail.html:27
#: company/templates/company/manufacturer_part_base.html:72
#: company/templates/company/supplier_part_base.html:71
#: company/templates/company/supplier_part_detail.html:31 label/models.py:109
#: order/models.py:101 order/templates/order/purchase_order_detail.html:143
#: part/models.py:710 part/templates/part/detail.html:54
#: part/templates/part/set_category.html:14 report/models.py:192
#: report/models.py:505 report/models.py:544
#: report/templates/report/inventree_build_order_base.html:118
#: templates/InvenTree/search.html:144 templates/InvenTree/search.html:224
#: templates/InvenTree/search.html:296
#: templates/InvenTree/settings/header.html:9 templates/js/bom.js:190
#: templates/js/build.js:746 templates/js/build.js:1014
#: templates/js/company.js:56 templates/js/order.js:183
#: templates/js/order.js:280 templates/js/part.js:177 templates/js/part.js:260
#: templates/js/part.js:437 templates/js/part.js:653 templates/js/part.js:721
#: templates/js/stock.js:552 templates/js/stock.js:954
#: templates/js/stock.js:999
msgid "Description"
msgstr "Opis"

#: InvenTree/models.py:115
msgid "Description (optional)"
msgstr "Opis (opcjonalny)"

#: InvenTree/models.py:123
msgid "parent"
msgstr "nadrzędny"

#: InvenTree/settings.py:503
msgid "English"
msgstr "Angielski"

#: InvenTree/settings.py:504
msgid "French"
msgstr "Francuski"

#: InvenTree/settings.py:505
msgid "German"
msgstr "Niemiecki"

#: InvenTree/settings.py:506
msgid "Polish"
msgstr "Polski"

#: InvenTree/settings.py:507
msgid "Turkish"
msgstr "Turecki"

#: InvenTree/status.py:93
msgid "Background worker check failed"
msgstr ""

#: InvenTree/status.py:97
msgid "Email backend not configured"
msgstr "Nie skonfigurowano backendu e-mail"

#: InvenTree/status.py:100
msgid "InvenTree system health checks failed"
msgstr ""

#: InvenTree/status_codes.py:104 InvenTree/status_codes.py:145
#: InvenTree/status_codes.py:314
msgid "Pending"
msgstr "W toku"

#: InvenTree/status_codes.py:105
msgid "Placed"
msgstr "Umieszczony"

#: InvenTree/status_codes.py:106 InvenTree/status_codes.py:317
msgid "Complete"
msgstr "Zakończono"

#: InvenTree/status_codes.py:107 InvenTree/status_codes.py:147
#: InvenTree/status_codes.py:316
msgid "Cancelled"
msgstr "Anulowano"

#: InvenTree/status_codes.py:108 InvenTree/status_codes.py:148
#: InvenTree/status_codes.py:190
msgid "Lost"
msgstr "Zagubiono"

#: InvenTree/status_codes.py:109 InvenTree/status_codes.py:149
#: InvenTree/status_codes.py:192
msgid "Returned"
msgstr "Zwrócone"

#: InvenTree/status_codes.py:146
#: order/templates/order/sales_order_base.html:126
msgid "Shipped"
msgstr "Wysłane"

#: InvenTree/status_codes.py:186
msgid "OK"
msgstr "OK"

#: InvenTree/status_codes.py:187
msgid "Attention needed"
msgstr "Wymaga uwagi"

#: InvenTree/status_codes.py:188
msgid "Damaged"
msgstr "Uszkodzone"

#: InvenTree/status_codes.py:189
msgid "Destroyed"
msgstr "Zniszczone"

#: InvenTree/status_codes.py:191
msgid "Rejected"
msgstr "Odrzucone"

#: InvenTree/status_codes.py:272
msgid "Legacy stock tracking entry"
msgstr ""

#: InvenTree/status_codes.py:274
msgid "Stock item created"
msgstr ""

#: InvenTree/status_codes.py:276
msgid "Edited stock item"
msgstr ""

#: InvenTree/status_codes.py:277
msgid "Assigned serial number"
msgstr ""

#: InvenTree/status_codes.py:279
msgid "Stock counted"
msgstr ""

#: InvenTree/status_codes.py:280
msgid "Stock manually added"
msgstr ""

#: InvenTree/status_codes.py:281
msgid "Stock manually removed"
msgstr ""

#: InvenTree/status_codes.py:283
msgid "Location changed"
msgstr "Lokalizacja zmieniona"

#: InvenTree/status_codes.py:285
msgid "Installed into assembly"
msgstr ""

#: InvenTree/status_codes.py:286
msgid "Removed from assembly"
msgstr ""

#: InvenTree/status_codes.py:288
msgid "Installed component item"
msgstr ""

#: InvenTree/status_codes.py:289
msgid "Removed component item"
msgstr ""

#: InvenTree/status_codes.py:291
msgid "Split from parent item"
msgstr ""

#: InvenTree/status_codes.py:292
msgid "Split child item"
msgstr "Podziel element podrzędny"

#: InvenTree/status_codes.py:294 templates/js/table_filters.js:181
msgid "Sent to customer"
msgstr "Wyślij do klienta"

#: InvenTree/status_codes.py:295
msgid "Returned from customer"
msgstr "Zwrócony od klienta"

#: InvenTree/status_codes.py:297
msgid "Build order output created"
msgstr ""

#: InvenTree/status_codes.py:298
msgid "Build order output completed"
msgstr ""

#: InvenTree/status_codes.py:300
msgid "Received against purchase order"
msgstr ""

#: InvenTree/status_codes.py:315
msgid "Production"
msgstr "Produkcja"

#: InvenTree/validators.py:22
msgid "Not a valid currency code"
msgstr "Nieprawidłowy kod waluty"

#: InvenTree/validators.py:50
msgid "Invalid character in part name"
msgstr "Błędny znak w nazwie elementu"

#: InvenTree/validators.py:63
#, python-brace-format
msgid "IPN must match regex pattern {pat}"
msgstr "IPN musi być zgodny z wyrażeniem regularnym {pat}"

#: InvenTree/validators.py:77 InvenTree/validators.py:91
#: InvenTree/validators.py:105
#, python-brace-format
msgid "Reference must match pattern {pattern}"
msgstr ""

#: InvenTree/validators.py:113
#, python-brace-format
msgid "Illegal character in name ({x})"
msgstr "Niedozwolony znak w nazwie ({x})"

#: InvenTree/validators.py:132 InvenTree/validators.py:148
msgid "Overage value must not be negative"
msgstr ""

#: InvenTree/validators.py:150
msgid "Overage must not exceed 100%"
msgstr ""

#: InvenTree/validators.py:157
msgid "Overage must be an integer value or a percentage"
msgstr ""

#: InvenTree/views.py:592
msgid "Delete Item"
msgstr "Usuń element"

#: InvenTree/views.py:641
msgid "Check box to confirm item deletion"
msgstr "Zaznacz pole aby potwierdzić usunięcie elementu"

#: InvenTree/views.py:656 templates/InvenTree/settings/user.html:18
msgid "Edit User Information"
msgstr "Edytuj informacje użytkownika"

#: InvenTree/views.py:667 templates/InvenTree/settings/user.html:22
msgid "Set Password"
msgstr "Ustaw hasło"

#: InvenTree/views.py:686
msgid "Password fields must match"
msgstr "Hasła muszą być zgodne"

#: InvenTree/views.py:937 templates/navbar.html:95
msgid "System Information"
msgstr "Informacja systemowa"

#: barcodes/api.py:53 barcodes/api.py:150
msgid "Must provide barcode_data parameter"
msgstr ""

#: barcodes/api.py:126
msgid "No match found for barcode data"
msgstr ""

#: barcodes/api.py:128
msgid "Match found for barcode data"
msgstr ""

#: barcodes/api.py:153
msgid "Must provide stockitem parameter"
msgstr ""

#: barcodes/api.py:160
msgid "No matching stock item found"
msgstr ""

#: barcodes/api.py:190
msgid "Barcode already matches StockItem object"
msgstr ""

#: barcodes/api.py:194
msgid "Barcode already matches StockLocation object"
msgstr ""

#: barcodes/api.py:198
msgid "Barcode already matches Part object"
msgstr ""

#: barcodes/api.py:204 barcodes/api.py:216
msgid "Barcode hash already matches StockItem object"
msgstr ""

#: barcodes/api.py:222
msgid "Barcode associated with StockItem"
msgstr ""

#: build/forms.py:37
msgid "Build Order reference"
msgstr "Numer Zlecenia Budowy"

#: build/forms.py:38
msgid "Order target date"
msgstr ""

#: build/forms.py:42 build/templates/build/build_base.html:146
#: build/templates/build/detail.html:121 order/forms.py:109 order/forms.py:144
#: order/templates/order/order_base.html:124
#: order/templates/order/sales_order_base.html:119
#: report/templates/report/inventree_build_order_base.html:126
#: templates/js/build.js:793 templates/js/order.js:200
#: templates/js/order.js:298
msgid "Target Date"
msgstr "Data docelowa"

#: build/forms.py:43 build/models.py:225
msgid "Target date for build completion. Build will be overdue after this date."
msgstr ""

#: build/forms.py:48 build/forms.py:90 build/forms.py:266 build/models.py:1333
#: build/templates/build/allocation_card.html:23
#: build/templates/build/auto_allocate.html:17
#: build/templates/build/build_base.html:133
#: build/templates/build/detail.html:31 common/models.py:699
#: company/forms.py:176 company/templates/company/supplier_part_pricing.html:77
#: order/forms.py:188 order/forms.py:205 order/forms.py:240 order/forms.py:262
#: order/forms.py:279 order/models.py:614 order/models.py:815
#: order/templates/order/order_wizard/match_parts.html:29
#: order/templates/order/order_wizard/select_parts.html:32
#: order/templates/order/purchase_order_detail.html:175
#: order/templates/order/sales_order_detail.html:70
#: order/templates/order/sales_order_detail.html:77
#: order/templates/order/sales_order_detail.html:162
#: order/templates/order/sales_order_detail.html:230 part/forms.py:342
#: part/forms.py:372 part/forms.py:388 part/models.py:2270
#: part/templates/part/allocation.html:19
#: part/templates/part/allocation.html:53
#: part/templates/part/order_prices.html:175
#: part/templates/part/part_pricing.html:12
#: part/templates/part/sale_prices.html:85
#: report/templates/report/inventree_build_order_base.html:114
#: report/templates/report/inventree_po_report.html:91
#: report/templates/report/inventree_so_report.html:91
#: report/templates/report/inventree_test_report_base.html:77
#: stock/forms.py:175 stock/forms.py:308
#: stock/templates/stock/item_base.html:255
#: stock/templates/stock/stock_adjust.html:18 templates/js/barcode.js:364
#: templates/js/bom.js:205 templates/js/build.js:486 templates/js/build.js:1024
#: templates/js/part.js:795 templates/js/stock.js:1134
#: templates/js/stock.js:1353
msgid "Quantity"
msgstr "Ilość"

#: build/forms.py:49
msgid "Number of items to build"
msgstr ""

#: build/forms.py:91
msgid "Enter quantity for build output"
msgstr ""

#: build/forms.py:95 order/forms.py:234 stock/forms.py:118
msgid "Serial Numbers"
msgstr "Numer seryjny"

#: build/forms.py:97
msgid "Enter serial numbers for build outputs"
msgstr ""

#: build/forms.py:103
msgid "Confirm creation of build output"
msgstr ""

#: build/forms.py:124
msgid "Confirm deletion of build output"
msgstr ""

#: build/forms.py:145
msgid "Confirm unallocation of stock"
msgstr ""

#: build/forms.py:169
msgid "Confirm stock allocation"
msgstr "Potwierdź przydział zapasów"

#: build/forms.py:186
msgid "Mark build as complete"
msgstr "Oznacz budowę jako ukończoną"

#: build/forms.py:210 build/templates/build/auto_allocate.html:18
#: order/forms.py:82 stock/forms.py:347
#: stock/templates/stock/item_base.html:285
#: stock/templates/stock/stock_adjust.html:17
#: templates/InvenTree/search.html:260 templates/js/barcode.js:363
#: templates/js/barcode.js:531 templates/js/build.js:500
#: templates/js/stock.js:639 templates/js/stock.js:1026
msgid "Location"
msgstr "Lokalizacja"

#: build/forms.py:211
msgid "Location of completed parts"
msgstr "Lokalizacja ukończonych części"

#: build/forms.py:215 build/templates/build/build_base.html:138
#: build/templates/build/detail.html:59 order/models.py:466
#: order/templates/order/receive_parts.html:24
#: stock/templates/stock/item_base.html:403 templates/InvenTree/search.html:252
#: templates/js/barcode.js:119 templates/js/build.js:780
#: templates/js/order.js:187 templates/js/order.js:285
#: templates/js/stock.js:626 templates/js/stock.js:1103
#: templates/js/stock.js:1369
msgid "Status"
msgstr "Status"

#: build/forms.py:216
msgid "Build output stock status"
msgstr ""

#: build/forms.py:223
msgid "Confirm incomplete"
msgstr "Potwierdź nieukończone"

#: build/forms.py:224
msgid "Confirm completion with incomplete stock allocation"
msgstr ""

#: build/forms.py:227
msgid "Confirm build completion"
msgstr ""

#: build/forms.py:252
msgid "Confirm cancel"
msgstr "Na pewno anulować?"

#: build/forms.py:252 build/views.py:66
msgid "Confirm build cancellation"
msgstr ""

#: build/forms.py:266
msgid "Select quantity of stock to allocate"
msgstr ""

#: build/models.py:66 build/templates/build/build_base.html:9
#: build/templates/build/build_base.html:73
#: part/templates/part/allocation.html:23
#: report/templates/report/inventree_build_order_base.html:106
msgid "Build Order"
msgstr "Zlecenie Budowy"

#: build/models.py:67 build/templates/build/index.html:8
#: build/templates/build/index.html:15 order/templates/order/so_builds.html:12
#: order/templates/order/so_navbar.html:19
#: order/templates/order/so_navbar.html:22 part/templates/part/navbar.html:55
#: part/templates/part/navbar.html:58 templates/InvenTree/index.html:183
#: templates/InvenTree/search.html:185
#: templates/InvenTree/settings/tabs.html:34 users/models.py:43
msgid "Build Orders"
msgstr "Zlecenia budowy"

#: build/models.py:127
msgid "Build Order Reference"
msgstr "Odwołanie do zamówienia wykonania"

#: build/models.py:128 order/models.py:99 order/models.py:616
#: order/templates/order/purchase_order_detail.html:170
#: order/templates/order/sales_order_detail.html:225 part/models.py:2279
#: report/templates/report/inventree_po_report.html:92
#: report/templates/report/inventree_so_report.html:92 templates/js/bom.js:197
#: templates/js/build.js:575 templates/js/build.js:1018
msgid "Reference"
msgstr "Referencja"

#: build/models.py:138
msgid "Brief description of the build"
msgstr "Krótki opis budowy"

#: build/models.py:147 build/templates/build/build_base.html:163
#: build/templates/build/detail.html:77
msgid "Parent Build"
msgstr "Budowa nadrzędna"

#: build/models.py:148
msgid "BuildOrder to which this build is allocated"
msgstr "Zamówienie budowy, do którego budowa jest przypisana"

#: build/models.py:153 build/templates/build/auto_allocate.html:16
#: build/templates/build/build_base.html:128
#: build/templates/build/detail.html:26 company/models.py:622
#: order/models.py:658 order/models.py:691
#: order/templates/order/order_wizard/select_parts.html:30
#: order/templates/order/purchase_order_detail.html:131
#: order/templates/order/receive_parts.html:19
#: order/templates/order/sales_order_detail.html:213 part/models.py:321
#: part/models.py:1967 part/models.py:1979 part/models.py:1997
#: part/models.py:2072 part/models.py:2168 part/models.py:2254
#: part/templates/part/part_app_base.html:8
#: part/templates/part/part_pricing.html:8 part/templates/part/related.html:29
#: part/templates/part/set_category.html:13
#: report/templates/report/inventree_build_order_base.html:110
#: report/templates/report/inventree_po_report.html:90
#: report/templates/report/inventree_so_report.html:90
#: templates/InvenTree/search.html:112 templates/InvenTree/search.html:210
#: templates/js/barcode.js:362 templates/js/bom.js:163
#: templates/js/build.js:466 templates/js/build.js:751
#: templates/js/build.js:991 templates/js/company.js:140
#: templates/js/company.js:238 templates/js/part.js:241
#: templates/js/part.js:404 templates/js/stock.js:521
#: templates/js/stock.js:1341
msgid "Part"
msgstr "Część"

#: build/models.py:161
msgid "Select part to build"
msgstr "Wybierz część do budowy"

#: build/models.py:166
msgid "Sales Order Reference"
msgstr "Odwołanie do zamówienia sprzedaży"

#: build/models.py:170
msgid "SalesOrder to which this build is allocated"
msgstr "Zamówienie sprzedaży, do którego budowa jest przypisana"

#: build/models.py:175
msgid "Source Location"
msgstr "Lokalizacja źródła"

#: build/models.py:179
msgid "Select location to take stock from for this build (leave blank to take from any stock location)"
msgstr "Wybierz lokalizację, z której pobrać element do budowy (pozostaw puste, aby wziąć z dowolnej lokalizacji)"

#: build/models.py:184
msgid "Destination Location"
msgstr "Lokalizacja docelowa"

#: build/models.py:188
msgid "Select location where the completed items will be stored"
msgstr "Wybierz lokalizację, w której będą przechowywane ukończone elementy"

#: build/models.py:192
msgid "Build Quantity"
msgstr "Ilość do stworzenia"

#: build/models.py:195
msgid "Number of stock items to build"
msgstr "Ilość przedmiotów do zbudowania"

#: build/models.py:199
msgid "Completed items"
msgstr "Ukończone elementy"

#: build/models.py:201
msgid "Number of stock items which have been completed"
msgstr "Ilość produktów magazynowych które zostały ukończone"

#: build/models.py:205 part/templates/part/part_base.html:167
msgid "Build Status"
msgstr "Status budowania"

#: build/models.py:209
msgid "Build status code"
msgstr "Kod statusu budowania"

#: build/models.py:213 stock/models.py:464
msgid "Batch Code"
msgstr "Kod partii"

#: build/models.py:217
msgid "Batch code for this build output"
msgstr "Kod partii dla wyjścia budowy"

#: build/models.py:220 order/models.py:105 part/models.py:882
#: part/templates/part/detail.html:126 templates/js/order.js:293
msgid "Creation Date"
msgstr "Data utworzenia"

#: build/models.py:224 order/models.py:472
msgid "Target completion date"
msgstr "Docelowy termin zakończenia"

#: build/models.py:228 order/models.py:218 templates/js/build.js:798
msgid "Completion Date"
msgstr "Data zakończenia"

#: build/models.py:234
msgid "completed by"
msgstr "zrealizowane przez"

#: build/models.py:242
msgid "Issued by"
msgstr "Wydany przez"

#: build/models.py:243
msgid "User who issued this build order"
msgstr "Użytkownik, który wydał to zamówienie"

#: build/models.py:251 build/templates/build/build_base.html:184
#: build/templates/build/detail.html:105 order/models.py:119
#: order/templates/order/order_base.html:138
#: order/templates/order/sales_order_base.html:140 part/models.py:886
#: report/templates/report/inventree_build_order_base.html:159
msgid "Responsible"
msgstr "Odpowiedzialny"

#: build/models.py:252
msgid "User responsible for this build order"
msgstr "Użytkownik odpowiedzialny za to zamówienie budowy"

#: build/models.py:257 build/templates/build/detail.html:91
#: company/templates/company/manufacturer_part_base.html:79
#: company/templates/company/manufacturer_part_detail.html:28
#: company/templates/company/supplier_part_base.html:78
#: company/templates/company/supplier_part_detail.html:28
#: part/templates/part/detail.html:83 part/templates/part/part_base.html:94
#: stock/models.py:458 stock/templates/stock/item_base.html:345
msgid "External Link"
msgstr "Link Zewnętrzny"

#: build/models.py:258 part/models.py:744 stock/models.py:460
msgid "Link to external URL"
msgstr "Link do zewnętrznego adresu URL"

#: build/models.py:262 build/templates/build/navbar.html:53
#: company/models.py:132 company/models.py:498
#: company/templates/company/navbar.html:70
#: company/templates/company/navbar.html:73 order/models.py:123
#: order/models.py:618 order/templates/order/po_navbar.html:29
#: order/templates/order/po_navbar.html:32
#: order/templates/order/purchase_order_detail.html:209
#: order/templates/order/sales_order_detail.html:278
#: order/templates/order/so_navbar.html:33
#: order/templates/order/so_navbar.html:36 part/models.py:871
#: part/templates/part/navbar.html:134
#: report/templates/report/inventree_build_order_base.html:173
#: stock/forms.py:173 stock/forms.py:317 stock/forms.py:349 stock/forms.py:377
#: stock/models.py:530 stock/models.py:1665 stock/models.py:1767
#: stock/templates/stock/navbar.html:57 templates/js/barcode.js:37
#: templates/js/bom.js:356 templates/js/stock.js:141 templates/js/stock.js:669
msgid "Notes"
msgstr "Uwagi"

#: build/models.py:263
msgid "Extra build notes"
msgstr "Dodatkowe notatki do budowy"

#: build/models.py:740
msgid "No build output specified"
msgstr "Nie określono danych wyjściowych budowy"

#: build/models.py:743
msgid "Build output is already completed"
msgstr "Budowanie wyjścia jest już ukończone"

#: build/models.py:746
msgid "Build output does not match Build Order"
msgstr ""

#: build/models.py:1152
msgid "BuildItem must be unique for build, stock_item and install_into"
msgstr ""

#: build/models.py:1177
msgid "Build item must specify a build output, as master part is marked as trackable"
msgstr ""

#: build/models.py:1181
#, python-brace-format
msgid "Allocated quantity ({n}) must not exceed available quantity ({q})"
msgstr ""

#: build/models.py:1188 order/models.py:789
msgid "StockItem is over-allocated"
msgstr ""

#: build/models.py:1192 order/models.py:792
msgid "Allocation quantity must be greater than zero"
msgstr ""

#: build/models.py:1196
msgid "Quantity must be 1 for serialized stock"
msgstr ""

#: build/models.py:1256
#, python-brace-format
msgid "Selected stock item not found in BOM for part '{p}'"
msgstr ""

#: build/models.py:1303 stock/templates/stock/item_base.html:317
#: templates/InvenTree/search.html:183 templates/js/build.js:724
#: templates/navbar.html:29
msgid "Build"
msgstr "Budowa"

#: build/models.py:1304
msgid "Build to allocate parts"
msgstr ""

#: build/models.py:1320 part/templates/part/allocation.html:18
#: part/templates/part/allocation.html:24
#: part/templates/part/allocation.html:31
#: part/templates/part/allocation.html:49
#: stock/templates/stock/item_base.html:8
#: stock/templates/stock/item_base.html:31
#: stock/templates/stock/item_base.html:339
#: stock/templates/stock/stock_adjust.html:16 templates/js/build.js:841
#: templates/js/stock.js:1085
msgid "Stock Item"
msgstr "Element magazynowy"

#: build/models.py:1321
msgid "Source stock item"
msgstr "Lokalizacja magazynowania przedmiotu"

#: build/models.py:1334
msgid "Stock quantity to allocate to build"
msgstr ""

#: build/models.py:1342
msgid "Install into"
msgstr "Zainstaluj do"

#: build/models.py:1343
msgid "Destination stock item"
msgstr "Docelowa lokalizacja magazynowa przedmiotu"

#: build/templates/build/allocate.html:7
msgid "Allocate Parts"
msgstr "Przydziel części"

#: build/templates/build/allocate.html:15
msgid "Allocate Stock to Build"
msgstr "Przydziel zapasy do budowy"

#: build/templates/build/allocate.html:22
msgid "Allocate stock to build"
msgstr "Przydziel zapasy do budowy"

#: build/templates/build/allocate.html:23
msgid "Auto Allocate"
msgstr "Automatyczne przypisywanie"

#: build/templates/build/allocate.html:25 templates/js/build.js:656
msgid "Unallocate stock"
msgstr "Cofnij przydział zapasów"

#: build/templates/build/allocate.html:26 build/views.py:319 build/views.py:805
msgid "Unallocate Stock"
msgstr "Cofnij przydział zapasów"

#: build/templates/build/allocate.html:29
msgid "Order required parts"
msgstr "Zamów wymagane komponenty"

#: build/templates/build/allocate.html:30
#: company/templates/company/detail_manufacturer_part.html:33
#: company/templates/company/detail_supplier_part.html:32 order/views.py:986
#: part/templates/part/category.html:127
msgid "Order Parts"
msgstr "Zamów części"

#: build/templates/build/allocate.html:36
msgid "Untracked stock has been fully allocated for this Build Order"
msgstr ""

#: build/templates/build/allocate.html:40
msgid "Untracked stock has not been fully allocated for this Build Order"
msgstr ""

#: build/templates/build/allocate.html:47
msgid "This Build Order does not have any associated untracked BOM items"
msgstr ""

#: build/templates/build/allocation_card.html:21
#: build/templates/build/complete_output.html:46
#: order/templates/order/sales_order_detail.html:75
#: order/templates/order/sales_order_detail.html:160
#: report/templates/report/inventree_test_report_base.html:75
#: stock/models.py:452 stock/templates/stock/item_base.html:249
#: templates/js/build.js:484
msgid "Serial Number"
msgstr "Numer Seryjny"

#: build/templates/build/attachments.html:12
#: build/templates/build/navbar.html:43 build/templates/build/navbar.html:46
#: order/templates/order/po_navbar.html:26
#: order/templates/order/so_navbar.html:29 part/templates/part/navbar.html:125
#: part/templates/part/navbar.html:128 stock/templates/stock/navbar.html:47
#: stock/templates/stock/navbar.html:50
msgid "Attachments"
msgstr "Załączniki"

#: build/templates/build/auto_allocate.html:9
msgid "Automatically Allocate Stock"
msgstr "Przydziel automatycznie zapasy"

#: build/templates/build/auto_allocate.html:10
msgid "The following stock items will be allocated to the specified build output"
msgstr ""

#: build/templates/build/auto_allocate.html:37
msgid "No stock items found that can be automatically allocated to this build"
msgstr ""

#: build/templates/build/auto_allocate.html:39
msgid "Stock items will have to be manually allocated"
msgstr ""

#: build/templates/build/build_base.html:18
#, python-format
msgid "This Build Order is allocated to Sales Order %(link)s"
msgstr ""

#: build/templates/build/build_base.html:25
#, python-format
msgid "This Build Order is a child of Build Order %(link)s"
msgstr ""

#: build/templates/build/build_base.html:32
msgid "Build Order is ready to mark as completed"
msgstr ""

#: build/templates/build/build_base.html:37
msgid "Build Order cannot be completed as outstanding outputs remain"
msgstr ""

#: build/templates/build/build_base.html:42
msgid "Required build quantity has not yet been completed"
msgstr ""

#: build/templates/build/build_base.html:47
msgid "Stock has not been fully allocated to this Build Order"
msgstr ""

#: build/templates/build/build_base.html:75
#: company/templates/company/company_base.html:40
#: company/templates/company/manufacturer_part_base.html:25
#: company/templates/company/supplier_part_base.html:26
#: order/templates/order/order_base.html:26
#: order/templates/order/sales_order_base.html:37
#: part/templates/part/category.html:18 part/templates/part/part_base.html:22
#: stock/templates/stock/item_base.html:62
#: stock/templates/stock/location.html:31
msgid "Admin view"
msgstr "Widok administratora"

#: build/templates/build/build_base.html:81
#: build/templates/build/build_base.html:150
#: order/templates/order/order_base.html:32
#: order/templates/order/order_base.html:86
#: order/templates/order/sales_order_base.html:43
#: order/templates/order/sales_order_base.html:88
#: templates/js/table_filters.js:245 templates/js/table_filters.js:264
#: templates/js/table_filters.js:281
msgid "Overdue"
msgstr "Zaległe"

#: build/templates/build/build_base.html:90
msgid "Print actions"
msgstr "Akcje druku"

#: build/templates/build/build_base.html:94
msgid "Print Build Order"
msgstr "Wydrukuj Numer Zlecenia Budowy"

#: build/templates/build/build_base.html:100
#: build/templates/build/build_base.html:225
msgid "Complete Build"
msgstr ""

#: build/templates/build/build_base.html:105
msgid "Build actions"
msgstr ""

#: build/templates/build/build_base.html:109
msgid "Edit Build"
msgstr "Edytuj Budowę"

#: build/templates/build/build_base.html:111
#: build/templates/build/build_base.html:209 build/views.py:57
msgid "Cancel Build"
msgstr "Anuluj Budowę"

#: build/templates/build/build_base.html:124
#: build/templates/build/detail.html:11
msgid "Build Details"
msgstr "Szczegóły budowy"

#: build/templates/build/build_base.html:150
#, python-format
msgid "This build was due on %(target)s"
msgstr ""

#: build/templates/build/build_base.html:157
#: build/templates/build/detail.html:64
msgid "Progress"
msgstr "Postęp"

#: build/templates/build/build_base.html:170
#: build/templates/build/detail.html:84 order/models.py:689
#: order/templates/order/sales_order_base.html:9
#: order/templates/order/sales_order_base.html:35
#: order/templates/order/sales_order_ship.html:25
#: part/templates/part/allocation.html:30
#: report/templates/report/inventree_build_order_base.html:136
#: report/templates/report/inventree_so_report.html:77
#: stock/templates/stock/item_base.html:279 templates/js/order.js:245
msgid "Sales Order"
msgstr "Zamówienie zakupu"

#: build/templates/build/build_base.html:177
#: build/templates/build/detail.html:98
#: report/templates/report/inventree_build_order_base.html:153
msgid "Issued By"
msgstr "Dodane przez"

#: build/templates/build/build_base.html:217
msgid "Incomplete Outputs"
msgstr ""

#: build/templates/build/build_base.html:218
msgid "Build Order cannot be completed as incomplete build outputs remain"
msgstr ""

#: build/templates/build/build_children.html:10
#: build/templates/build/navbar.html:36
msgid "Child Build Orders"
msgstr ""

#: build/templates/build/build_output.html:15
msgid "Incomplete Build Outputs"
msgstr ""

#: build/templates/build/build_output.html:22
msgid "Create new build output"
msgstr ""

#: build/templates/build/build_output.html:23
msgid "Create New Output"
msgstr "Utwórz nowe wyjście"

#: build/templates/build/build_output.html:36
msgid "Create a new build output"
msgstr ""

#: build/templates/build/build_output.html:37
msgid "No incomplete build outputs remain."
msgstr ""

#: build/templates/build/build_output.html:38
msgid "Create a new build output using the button above"
msgstr ""

#: build/templates/build/build_output.html:49
msgid "Completed Build Outputs"
msgstr ""

#: build/templates/build/build_output_create.html:7
msgid "The Bill of Materials contains trackable parts"
msgstr ""

#: build/templates/build/build_output_create.html:8
msgid "Build outputs must be generated individually."
msgstr ""

#: build/templates/build/build_output_create.html:9
msgid "Multiple build outputs will be created based on the quantity specified."
msgstr ""

#: build/templates/build/build_output_create.html:15
msgid "Trackable parts can have serial numbers specified"
msgstr ""

#: build/templates/build/build_output_create.html:16
msgid "Enter serial numbers to generate multiple single build outputs"
msgstr ""

#: build/templates/build/cancel.html:5
msgid "Are you sure you wish to cancel this build?"
msgstr "Czy na pewno przerwać tę budowę?"

#: build/templates/build/complete.html:8
msgid "Build Order is complete"
msgstr ""

#: build/templates/build/complete.html:12
msgid "Build Order is incomplete"
msgstr ""

#: build/templates/build/complete.html:15
msgid "Incompleted build outputs remain"
msgstr ""

#: build/templates/build/complete.html:18
msgid "Required build quantity has not been completed"
msgstr ""

#: build/templates/build/complete.html:21
msgid "Required stock has not been fully allocated"
msgstr ""

#: build/templates/build/complete_output.html:10
msgid "Stock allocation is complete for this output"
msgstr ""

#: build/templates/build/complete_output.html:14
msgid "Stock allocation is incomplete"
msgstr ""

#: build/templates/build/complete_output.html:20
msgid "tracked parts have not been fully allocated"
msgstr ""

#: build/templates/build/complete_output.html:41
msgid "The following items will be created"
msgstr ""

#: build/templates/build/create_build_item.html:7
msgid "Select a stock item to allocate to the selected build output"
msgstr ""

#: build/templates/build/create_build_item.html:11
#, python-format
msgid "The allocated stock will be installed into the following build output:<br><i>%(output)s</i>"
msgstr ""

#: build/templates/build/create_build_item.html:17
#, python-format
msgid "No stock available for %(part)s"
msgstr "Brak zapasów dla %(part)s"

#: build/templates/build/delete_build_item.html:8
msgid "Are you sure you want to unallocate this stock?"
msgstr "Czy na pewno chcesz anulować przydział tego zapasu?"

#: build/templates/build/delete_build_item.html:11
msgid "The selected stock will be unallocated from the build output"
msgstr ""

#: build/templates/build/detail.html:35
msgid "Stock Source"
msgstr "Źródło magazynu"

#: build/templates/build/detail.html:40
msgid "Stock can be taken from any available location."
msgstr ""

#: build/templates/build/detail.html:46 stock/forms.py:169 stock/forms.py:375
msgid "Destination"
msgstr "Przeznaczenie"

#: build/templates/build/detail.html:53
msgid "Destination location not specified"
msgstr "Nie określono lokalizacji docelowej"

#: build/templates/build/detail.html:70
#: stock/templates/stock/item_base.html:303 templates/js/stock.js:634
#: templates/js/stock.js:1376 templates/js/table_filters.js:112
#: templates/js/table_filters.js:206
msgid "Batch"
msgstr "Partia"

#: build/templates/build/detail.html:116
#: order/templates/order/order_base.html:111
#: order/templates/order/sales_order_base.html:113 templates/js/build.js:788
msgid "Created"
msgstr "Utworzony"

#: build/templates/build/detail.html:127
msgid "No target date set"
msgstr ""

#: build/templates/build/detail.html:132 templates/js/build.js:766
msgid "Completed"
msgstr "Zakończone"

#: build/templates/build/detail.html:136
msgid "Build not complete"
msgstr "Budowa niezakończona"

#: build/templates/build/edit_build_item.html:7
msgid "Alter the quantity of stock allocated to the build output"
msgstr ""

#: build/templates/build/index.html:28 build/views.py:678
msgid "New Build Order"
msgstr "Nowe zlecenie budowy"

#: build/templates/build/index.html:37 build/templates/build/index.html:38
msgid "Print Build Orders"
msgstr "Wydrukuj zlecenia budowy"

#: build/templates/build/index.html:43
#: order/templates/order/purchase_orders.html:27
#: order/templates/order/sales_orders.html:27
msgid "Display calendar view"
msgstr "Pokaż widok kalendarza"

#: build/templates/build/index.html:46
#: order/templates/order/purchase_orders.html:30
#: order/templates/order/sales_orders.html:30
msgid "Display list view"
msgstr "Pokaż widok listy"

#: build/templates/build/navbar.html:12
msgid "Build Order Details"
msgstr "Szczegóły zlecenia budowy"

#: build/templates/build/navbar.html:15
#: company/templates/company/navbar.html:15
#: order/templates/order/po_navbar.html:14
#: order/templates/order/so_navbar.html:15 part/templates/part/navbar.html:15
#: templates/js/stock.js:1014
msgid "Details"
msgstr "Szczegóły"

#: build/templates/build/navbar.html:21 build/templates/build/navbar.html:24
#: build/views.py:91
msgid "Allocate Stock"
msgstr "Przydziel zapasy"

#: build/templates/build/navbar.html:29 build/templates/build/navbar.html:32
msgid "Build Outputs"
msgstr ""

#: build/templates/build/navbar.html:39
msgid "Child Builds"
msgstr "Budowy podrzędne"

#: build/templates/build/navbar.html:50
msgid "Build Order Notes"
msgstr "Notatki zlecenia budowy"

#: build/templates/build/notes.html:12
msgid "Build Notes"
msgstr "Notatki tworzenia"

#: build/templates/build/notes.html:14 company/templates/company/notes.html:13
#: order/templates/order/order_notes.html:15
#: order/templates/order/sales_order_notes.html:16
#: part/templates/part/notes.html:14 stock/templates/stock/item_notes.html:15
msgid "Edit notes"
msgstr "Edytuj uwagi"

#: build/templates/build/notes.html:26 company/templates/company/notes.html:24
#: order/templates/order/order_notes.html:27
#: order/templates/order/sales_order_notes.html:29
#: part/templates/part/notes.html:27 stock/templates/stock/item_base.html:482
#: stock/templates/stock/item_base.html:492
#: stock/templates/stock/item_notes.html:26
msgid "Save"
msgstr "Zapisz"

#: build/templates/build/unallocate.html:10
msgid "Are you sure you wish to unallocate all stock for this build?"
msgstr "Czy na pewno chcesz cofnąć przydział wszystkich zapasów dla tej budowy?"

#: build/templates/build/unallocate.html:12
msgid "All incomplete stock allocations will be removed from the build"
msgstr ""

#: build/views.py:77
msgid "Build was cancelled"
msgstr "Tworzenie zostało przerwane"

#: build/views.py:138
msgid "Allocated stock to build output"
msgstr ""

#: build/views.py:150
msgid "Create Build Output"
msgstr "Utwórz zlecenie budowy"

#: build/views.py:168
msgid "Maximum output quantity is "
msgstr ""

#: build/views.py:184 stock/views.py:1821
msgid "Serial numbers already exist"
msgstr "Numer seryjny już istnieje"

#: build/views.py:193
msgid "Serial numbers required for trackable build output"
msgstr ""

#: build/views.py:259
msgid "Delete Build Output"
msgstr ""

#: build/views.py:280 build/views.py:370
msgid "Confirm unallocation of build stock"
msgstr ""

#: build/views.py:281 build/views.py:371 stock/views.py:425
msgid "Check the confirmation box"
msgstr ""

#: build/views.py:293
msgid "Build output does not match build"
msgstr ""

#: build/views.py:295 build/views.py:496
msgid "Build output must be specified"
msgstr ""

#: build/views.py:307
msgid "Build output deleted"
msgstr ""

#: build/views.py:405
msgid "Complete Build Order"
msgstr ""

#: build/views.py:411
msgid "Build order cannot be completed - incomplete outputs remain"
msgstr ""

#: build/views.py:422
msgid "Completed build order"
msgstr ""

#: build/views.py:438
msgid "Complete Build Output"
msgstr ""

#: build/views.py:480
msgid "Invalid stock status value selected"
msgstr ""

#: build/views.py:487
msgid "Quantity to complete cannot exceed build output quantity"
msgstr ""

#: build/views.py:493
msgid "Confirm completion of incomplete build"
msgstr ""

#: build/views.py:592
msgid "Build output completed"
msgstr ""

#: build/views.py:732
msgid "Created new build"
msgstr "Utworzona nowa budowa"

#: build/views.py:753
msgid "Edit Build Order Details"
msgstr ""

#: build/views.py:786
msgid "Edited build"
msgstr ""

#: build/views.py:795
msgid "Delete Build Order"
msgstr ""

#: build/views.py:810
msgid "Removed parts from build allocation"
msgstr ""

#: build/views.py:822
msgid "Allocate stock to build output"
msgstr ""

#: build/views.py:865
msgid "Item must be currently in stock"
msgstr ""

#: build/views.py:871
msgid "Stock item is over-allocated"
msgstr ""

#: build/views.py:872 templates/js/bom.js:230 templates/js/build.js:585
#: templates/js/build.js:848 templates/js/build.js:1031
msgid "Available"
msgstr "Dostępne"

#: build/views.py:874
msgid "Stock item must be selected"
msgstr ""

#: build/views.py:1037
msgid "Edit Stock Allocation"
msgstr ""

#: build/views.py:1041
msgid "Updated Build Item"
msgstr ""

#: build/views.py:1070
msgid "Add Build Order Attachment"
msgstr ""

#: build/views.py:1083 order/views.py:115 order/views.py:167 part/views.py:173
#: stock/views.py:277
msgid "Added attachment"
msgstr "Dodano załącznik"

#: build/views.py:1119 order/views.py:194 order/views.py:215
msgid "Edit Attachment"
msgstr "Edytuj załącznik"

#: build/views.py:1129 order/views.py:198 order/views.py:219
msgid "Attachment updated"
msgstr "Załącznik zaktualizowany"

#: build/views.py:1139 order/views.py:234 order/views.py:248
msgid "Delete Attachment"
msgstr "Usuń załącznik"

#: build/views.py:1144 order/views.py:240 order/views.py:254 stock/views.py:333
msgid "Deleted attachment"
msgstr "Załącznik usunięto"

#: common/files.py:64
msgid "Unsupported file format: {ext.upper()}"
msgstr ""

#: common/files.py:69
msgid "Error reading file (invalid format)"
msgstr ""

#: common/files.py:71
msgid "Error reading file (incorrect dimension)"
msgstr ""

#: common/files.py:73
msgid "Error reading file (data could be corrupted)"
msgstr ""

#: common/forms.py:39 templates/attachment_table.html:15
msgid "File"
msgstr ""

#: common/forms.py:40
msgid "Select file to upload"
msgstr ""

#: common/forms.py:55
msgid "{name.title()} File"
msgstr ""

#: common/forms.py:56
#, python-brace-format
msgid "Select {name} file to upload"
msgstr ""

#: common/models.py:59
msgid "InvenTree Instance Name"
msgstr "Nazwa instancji InvenTree"

#: common/models.py:61
msgid "String descriptor for the server instance"
msgstr ""

#: common/models.py:65
msgid "Use instance name"
msgstr ""

#: common/models.py:66
msgid "Use the instance name in the title-bar"
msgstr ""

#: common/models.py:72 company/models.py:94 company/models.py:95
msgid "Company name"
msgstr "Nazwa firmy"

#: common/models.py:73
msgid "Internal company name"
msgstr ""

#: common/models.py:78
msgid "Base URL"
msgstr "Bazowy URL"

#: common/models.py:79
msgid "Base URL for server instance"
msgstr "Bazowy adres URL dla instancji serwera"

#: common/models.py:85
msgid "Download from URL"
msgstr "Pobierz z adresu URL"

#: common/models.py:86
msgid "Allow download of remote images and files from external URL"
msgstr "Zezwól na pobieranie zewnętrznych obrazów i plików z zewnętrznego URL"

#: common/models.py:92
msgid "Barcode Support"
msgstr "Obsługa kodu kreskowego"

#: common/models.py:93
msgid "Enable barcode scanner support"
msgstr "Włącz obsługę skanera kodów"

#: common/models.py:99
msgid "IPN Regex"
msgstr "Wyrażenie regularne IPN"

#: common/models.py:100
msgid "Regular expression pattern for matching Part IPN"
msgstr ""

#: common/models.py:104
msgid "Allow Duplicate IPN"
msgstr "Zezwól na powtarzający się IPN"

#: common/models.py:105
msgid "Allow multiple parts to share the same IPN"
msgstr ""

#: common/models.py:111
msgid "Allow Editing IPN"
msgstr "Zezwól na edycję IPN"

#: common/models.py:112
msgid "Allow changing the IPN value while editing a part"
msgstr ""

#: common/models.py:118
msgid "Copy Part BOM Data"
msgstr "Skopiuj BOM komponentu"

#: common/models.py:119
msgid "Copy BOM data by default when duplicating a part"
msgstr ""

#: common/models.py:125
msgid "Copy Part Parameter Data"
msgstr ""

#: common/models.py:126
msgid "Copy parameter data by default when duplicating a part"
msgstr ""

#: common/models.py:132
msgid "Copy Part Test Data"
msgstr ""

#: common/models.py:133
msgid "Copy test data by default when duplicating a part"
msgstr ""

#: common/models.py:139
msgid "Copy Category Parameter Templates"
msgstr ""

#: common/models.py:140
msgid "Copy category parameter templates when creating a part"
msgstr ""

#: common/models.py:146
msgid "Recent Part Count"
msgstr ""

#: common/models.py:147
msgid "Number of recent parts to display on index page"
msgstr ""

#: common/models.py:153 part/models.py:2170 part/templates/part/detail.html:160
#: report/models.py:185 stock/forms.py:259 templates/js/table_filters.js:25
#: templates/js/table_filters.js:315
msgid "Template"
msgstr "Szablon"

#: common/models.py:154
msgid "Parts are templates by default"
msgstr ""

#: common/models.py:160 part/models.py:834 part/templates/part/detail.html:170
#: templates/js/table_filters.js:128 templates/js/table_filters.js:327
msgid "Assembly"
msgstr "Złożenie"

#: common/models.py:161
msgid "Parts can be assembled from other components by default"
msgstr ""

#: common/models.py:167 part/models.py:840 part/templates/part/detail.html:180
#: templates/js/table_filters.js:331
msgid "Component"
msgstr "Komponent"

#: common/models.py:168
msgid "Parts can be used as sub-components by default"
msgstr ""

#: common/models.py:174 part/models.py:851 part/templates/part/detail.html:200
msgid "Purchaseable"
msgstr "Możliwość zakupu"

#: common/models.py:175
msgid "Parts are purchaseable by default"
msgstr "Części są domyślnie z możliwością zakupu"

#: common/models.py:181 part/models.py:856 part/templates/part/detail.html:210
#: templates/js/table_filters.js:339
msgid "Salable"
msgstr "Możliwość sprzedaży"

#: common/models.py:182
msgid "Parts are salable by default"
msgstr "Części są domyślnie z możliwością sprzedaży"

#: common/models.py:188 part/models.py:846 part/templates/part/detail.html:190
#: templates/js/table_filters.js:33 templates/js/table_filters.js:343
msgid "Trackable"
msgstr "Możliwość śledzenia"

#: common/models.py:189
msgid "Parts are trackable by default"
msgstr "Części są domyślnie z możliwością śledzenia"

#: common/models.py:195 part/models.py:866 part/templates/part/detail.html:150
#: templates/js/table_filters.js:29
msgid "Virtual"
msgstr "Wirtualny"

#: common/models.py:196
msgid "Parts are virtual by default"
msgstr "Części są domyślnie wirtualne"

#: common/models.py:202
msgid "Show Quantity in Forms"
msgstr ""

#: common/models.py:203
msgid "Display available part quantity in some forms"
msgstr ""

#: common/models.py:209 templates/stats.html:25
msgid "Debug Mode"
msgstr "Tryb Debugowania"

#: common/models.py:210
msgid "Generate reports in debug mode (HTML output)"
msgstr ""

#: common/models.py:216
msgid "Page Size"
msgstr "Rozmiar strony"

#: common/models.py:217
msgid "Default page size for PDF reports"
msgstr ""

#: common/models.py:227
msgid "Test Reports"
msgstr "Raporty testów"

#: common/models.py:228
msgid "Enable generation of test reports"
msgstr "Włącz generowanie raportów testów"

#: common/models.py:234
msgid "Stock Expiry"
msgstr ""

#: common/models.py:235
msgid "Enable stock expiry functionality"
msgstr ""

#: common/models.py:241
msgid "Sell Expired Stock"
msgstr ""

#: common/models.py:242
msgid "Allow sale of expired stock"
msgstr ""

#: common/models.py:248
msgid "Stock Stale Time"
msgstr ""

#: common/models.py:249
msgid "Number of days stock items are considered stale before expiring"
msgstr ""

#: common/models.py:251 part/templates/part/detail.html:121
msgid "days"
msgstr "dni"

#: common/models.py:256
msgid "Build Expired Stock"
msgstr ""

#: common/models.py:257
msgid "Allow building with expired stock"
msgstr ""

#: common/models.py:263
msgid "Stock Ownership Control"
msgstr ""

#: common/models.py:264
msgid "Enable ownership control over stock locations and items"
msgstr ""

#: common/models.py:270
msgid "Group by Part"
msgstr "Grupuj według komponentu"

#: common/models.py:271
msgid "Group stock items by part reference in table views"
msgstr ""

#: common/models.py:277
msgid "Recent Stock Count"
msgstr ""

#: common/models.py:278
msgid "Number of recent stock items to display on index page"
msgstr ""

#: common/models.py:284
msgid "Build Order Reference Prefix"
msgstr ""

#: common/models.py:285
msgid "Prefix value for build order reference"
msgstr ""

#: common/models.py:290
msgid "Build Order Reference Regex"
msgstr ""

#: common/models.py:291
msgid "Regular expression pattern for matching build order reference"
msgstr ""

#: common/models.py:295
msgid "Sales Order Reference Prefix"
msgstr ""

#: common/models.py:296
msgid "Prefix value for sales order reference"
msgstr ""

#: common/models.py:301
msgid "Purchase Order Reference Prefix"
msgstr ""

#: common/models.py:302
msgid "Prefix value for purchase order reference"
msgstr ""

#: common/models.py:525
msgid "Settings key (must be unique - case insensitive"
msgstr ""

#: common/models.py:527
msgid "Settings value"
msgstr "Ustawienia wartości"

#: common/models.py:562
msgid "Must be an integer value"
msgstr ""

#: common/models.py:585
msgid "Value must be a boolean value"
msgstr ""

#: common/models.py:596
msgid "Value must be an integer value"
msgstr ""

#: common/models.py:619
msgid "Key string must be unique"
msgstr ""

#: common/models.py:700 company/forms.py:177
msgid "Price break quantity"
msgstr ""

#: common/models.py:708 company/templates/company/supplier_part_pricing.html:82
#: part/templates/part/sale_prices.html:90 templates/js/bom.js:271
msgid "Price"
msgstr "Cena"

#: common/models.py:709
msgid "Unit price at specified quantity"
msgstr ""

#: common/models.py:798
msgid "Default"
msgstr "Domyślny"

#: common/templates/common/edit_setting.html:11
msgid "Current value"
msgstr "Aktualna wartość"

#: common/views.py:32
msgid "Change Setting"
msgstr "Zmień ustawienie"

#: common/views.py:101
msgid "Supplied value is not allowed"
msgstr ""

#: common/views.py:110
msgid "Supplied value must be a boolean"
msgstr ""

#: common/views.py:184 order/templates/order/order_wizard/po_upload.html:42
#: order/views.py:582 part/templates/part/bom_upload/upload_file.html:27
msgid "Upload File"
msgstr "Wyślik plik"

#: common/views.py:185 order/templates/order/order_wizard/match_fields.html:52
#: order/views.py:583 part/templates/part/bom_upload/select_fields.html:58
msgid "Match Fields"
msgstr ""

#: common/views.py:186
msgid "Match Items"
msgstr ""

#: common/views.py:479
msgid "Fields matching failed"
msgstr ""

#: company/forms.py:38 company/models.py:142
#: company/templates/company/detail.html:42
msgid "Currency"
msgstr "Waluta"

#: company/forms.py:39 company/models.py:144
msgid "Default currency used for this company"
msgstr ""

#: company/forms.py:77 part/forms.py:46
msgid "URL"
msgstr "URL"

#: company/forms.py:78 part/forms.py:47
msgid "Image URL"
msgstr "URL zdjęcia"

#: company/forms.py:118 templates/js/part.js:786
msgid "Single Price"
msgstr "Cena jednostkowa"

#: company/forms.py:120
msgid "Single quantity price"
msgstr "Cena jednostkowa"

#: company/forms.py:128 company/models.py:321
msgid "Select manufacturer"
msgstr "Wybierz producenta"

#: company/forms.py:134 company/models.py:328
msgid "Manufacturer Part Number"
msgstr "Numer producenta"

#: company/forms.py:136 company/models.py:327
#: company/templates/company/manufacturer_part_base.html:89
#: company/templates/company/manufacturer_part_detail.html:26
#: company/templates/company/supplier_part_base.html:102
#: company/templates/company/supplier_part_detail.html:35
#: order/templates/order/purchase_order_detail.html:158 part/bom.py:171
#: part/bom.py:242 templates/js/company.js:181 templates/js/company.js:307
msgid "MPN"
msgstr "MPN"

#: company/models.py:99
msgid "Company description"
msgstr "Opis firmy"

#: company/models.py:100
msgid "Description of the company"
msgstr "Opis firmy"

#: company/models.py:104 company/templates/company/company_base.html:70
#: company/templates/company/detail.html:33 templates/js/company.js:60
msgid "Website"
msgstr "Strona WWW"

#: company/models.py:104
msgid "Company website URL"
msgstr "Witryna internetowa firmy"

#: company/models.py:107 company/templates/company/company_base.html:77
msgid "Address"
msgstr "Adres"

#: company/models.py:108
msgid "Company address"
msgstr "Adres firmy"

#: company/models.py:111
msgid "Phone number"
msgstr "Numer telefonu"

#: company/models.py:112
msgid "Contact phone number"
msgstr "Numer telefonu kontaktowego"

#: company/models.py:115 company/templates/company/company_base.html:91
msgid "Email"
msgstr "Adres E-Mail"

#: company/models.py:115
msgid "Contact email address"
msgstr "Kontaktowy adres e-mail"

#: company/models.py:118 company/templates/company/company_base.html:98
msgid "Contact"
msgstr "Kontakt"

#: company/models.py:119
msgid "Point of contact"
msgstr "Punkt kontaktowy"

#: company/models.py:121 company/models.py:333 company/models.py:485
#: order/models.py:103 part/models.py:743
#: report/templates/report/inventree_build_order_base.html:165
#: templates/js/company.js:188 templates/js/company.js:318
#: templates/js/part.js:497
msgid "Link"
msgstr "Łącze"

#: company/models.py:121
msgid "Link to external company information"
msgstr "Link do informacji o zewnętrznym przedsiębiorstwie"

#: company/models.py:129 part/models.py:753
msgid "Image"
msgstr "Obraz"

#: company/models.py:134
msgid "is customer"
msgstr "jest klientem"

#: company/models.py:134
msgid "Do you sell items to this company?"
msgstr "Czy sprzedajesz produkty tej firmie?"

#: company/models.py:136
msgid "is supplier"
msgstr "jest dostawcą"

#: company/models.py:136
msgid "Do you purchase items from this company?"
msgstr "Czy kupujesz przedmioty od tej firmy?"

#: company/models.py:138
msgid "is manufacturer"
msgstr "jest producentem"

#: company/models.py:138
msgid "Does this company manufacture parts?"
msgstr "Czy to przedsiębiorstwo produkuje części?"

#: company/models.py:305 company/models.py:456 stock/models.py:405
#: stock/templates/stock/item_base.html:235
msgid "Base Part"
msgstr "Część bazowa"

#: company/models.py:309 company/models.py:460 order/views.py:1587
msgid "Select part"
msgstr "Wybierz część"

#: company/models.py:320 company/templates/company/detail.html:57
#: company/templates/company/manufacturer_part_base.html:85
#: company/templates/company/manufacturer_part_detail.html:25
#: company/templates/company/supplier_part_base.html:94
#: company/templates/company/supplier_part_detail.html:34 part/bom.py:170
#: part/bom.py:241 stock/templates/stock/item_base.html:352
#: templates/js/company.js:44 templates/js/company.js:165
#: templates/js/company.js:289
msgid "Manufacturer"
msgstr "Producent"

#: company/models.py:334
msgid "URL for external manufacturer part link"
msgstr ""

#: company/models.py:340
msgid "Manufacturer part description"
msgstr ""

#: company/models.py:466 company/templates/company/detail.html:62
#: company/templates/company/supplier_part_base.html:84
#: company/templates/company/supplier_part_detail.html:25 order/models.py:190
#: order/templates/order/order_base.html:92
#: order/templates/order/order_wizard/select_pos.html:30 part/bom.py:175
#: part/bom.py:286 stock/templates/stock/item_base.html:364
#: templates/js/company.js:48 templates/js/company.js:263
#: templates/js/order.js:170
msgid "Supplier"
msgstr "Dostawca"

#: company/models.py:467
msgid "Select supplier"
msgstr "Wybierz dostawcę"

#: company/models.py:472 company/templates/company/supplier_part_base.html:88
#: company/templates/company/supplier_part_detail.html:26
#: order/templates/order/purchase_order_detail.html:149 part/bom.py:176
#: part/bom.py:287
msgid "SKU"
msgstr "SKU"

#: company/models.py:473
msgid "Supplier stock keeping unit"
msgstr ""

#: company/models.py:479
#: company/templates/company/manufacturer_part_base.html:6
#: company/templates/company/manufacturer_part_base.html:19
#: stock/templates/stock/item_base.html:357
msgid "Manufacturer Part"
msgstr "Część producenta"

#: company/models.py:480
msgid "Select manufacturer part"
msgstr ""

#: company/models.py:486
msgid "URL for external supplier part link"
msgstr ""

#: company/models.py:492
msgid "Supplier part description"
msgstr ""

#: company/models.py:497 company/templates/company/supplier_part_base.html:116
#: company/templates/company/supplier_part_detail.html:38 part/models.py:2282
#: report/templates/report/inventree_po_report.html:93
#: report/templates/report/inventree_so_report.html:93
msgid "Note"
msgstr "Uwaga"

#: company/models.py:501 part/models.py:1614
msgid "base cost"
msgstr "koszt podstawowy"

#: company/models.py:501 part/models.py:1614
msgid "Minimum charge (e.g. stocking fee)"
msgstr ""

#: company/models.py:503 company/templates/company/supplier_part_base.html:109
#: stock/models.py:429 stock/templates/stock/item_base.html:310
#: templates/js/stock.js:665
msgid "Packaging"
msgstr "Opakowanie"

#: company/models.py:503
msgid "Part packaging"
msgstr "Opakowanie części"

#: company/models.py:505 part/models.py:1616
msgid "multiple"
msgstr "wielokrotność"

#: company/models.py:505
msgid "Order multiple"
msgstr ""

#: company/templates/company/assigned_stock.html:10
#: company/templates/company/navbar.html:62
#: company/templates/company/navbar.html:65 templates/js/build.js:477
msgid "Assigned Stock"
msgstr ""

#: company/templates/company/company_base.html:9
#: company/templates/company/company_base.html:35
#: templates/InvenTree/search.html:304 templates/js/company.js:33
msgid "Company"
msgstr "Firma"

#: company/templates/company/company_base.html:25
#: part/templates/part/part_thumb.html:21
msgid "Upload new image"
msgstr "Prześlij nowy obraz"

#: company/templates/company/company_base.html:27
#: part/templates/part/part_thumb.html:23
msgid "Download image from URL"
msgstr ""

#: company/templates/company/company_base.html:46 order/views.py:311
msgid "Create Purchase Order"
msgstr ""

#: company/templates/company/company_base.html:51
msgid "Edit company information"
msgstr ""

#: company/templates/company/company_base.html:56 company/views.py:326
msgid "Delete Company"
msgstr ""

#: company/templates/company/company_base.html:64
#: company/templates/company/detail.html:10
#: company/templates/company/navbar.html:12
msgid "Company Details"
msgstr ""

#: company/templates/company/company_base.html:84
msgid "Phone"
msgstr "Telefon"

#: company/templates/company/delete.html:7
#, python-format
msgid "Are you sure you want to delete company '%(name)s'?"
msgstr ""

#: company/templates/company/delete.html:12
#, python-format
msgid "There are %(count)s parts sourced from this company.<br>\n"
"If this supplier is deleted, these supplier part entries will also be deleted."
msgstr ""

#: company/templates/company/detail.html:21
msgid "Company Name"
msgstr "Nazwa firmy"

#: company/templates/company/detail.html:36
msgid "No website specified"
msgstr "Nie określono strony internetowej"

#: company/templates/company/detail.html:45
msgid "Uses default currency"
msgstr ""

#: company/templates/company/detail.html:67 order/models.py:461
#: order/templates/order/sales_order_base.html:94 stock/models.py:447
#: stock/models.py:448 stock/templates/stock/item_base.html:262
#: templates/js/company.js:40 templates/js/order.js:267
#: templates/js/stock.js:1067
msgid "Customer"
msgstr "Klient"

#: company/templates/company/detail_manufacturer_part.html:11
#: templates/InvenTree/search.html:149
msgid "Manufacturer Parts"
msgstr "Części producenta"

#: company/templates/company/detail_manufacturer_part.html:22
msgid "Create new manufacturer part"
msgstr "Utwórz nową część producenta"

#: company/templates/company/detail_manufacturer_part.html:23
#: part/templates/part/manufacturer.html:19
msgid "New Manufacturer Part"
msgstr "Nowa część producenta"

#: company/templates/company/detail_manufacturer_part.html:28
#: company/templates/company/detail_supplier_part.html:27
#: company/templates/company/manufacturer_part_suppliers.html:20
#: part/templates/part/category.html:122
#: part/templates/part/manufacturer.html:22
#: part/templates/part/supplier.html:20
msgid "Options"
msgstr "Opcje"

#: company/templates/company/detail_manufacturer_part.html:33
#: company/templates/company/detail_supplier_part.html:32
#: part/templates/part/category.html:127
msgid "Order parts"
msgstr "Zamów części"

#: company/templates/company/detail_manufacturer_part.html:36
#: company/templates/company/detail_supplier_part.html:35
msgid "Delete parts"
msgstr "Usuń części"

#: company/templates/company/detail_manufacturer_part.html:36
#: company/templates/company/detail_supplier_part.html:35
msgid "Delete Parts"
msgstr "Usuń części"

#: company/templates/company/detail_manufacturer_part.html:66
#: company/templates/company/detail_supplier_part.html:66
#: part/templates/part/bom.html:159 part/templates/part/category.html:118
#: templates/js/stock.js:1282
msgid "New Part"
msgstr "Nowy komponent"

#: company/templates/company/detail_manufacturer_part.html:67
#: company/templates/company/detail_supplier_part.html:67
msgid "Create new Part"
msgstr "Utwórz nowy komponent"

#: company/templates/company/detail_manufacturer_part.html:72
#: company/views.py:71 part/templates/part/manufacturer.html:52
#: part/templates/part/supplier.html:56
msgid "New Manufacturer"
msgstr "Now producent"

#: company/templates/company/detail_manufacturer_part.html:73
#: company/views.py:284
msgid "Create new Manufacturer"
msgstr "Utwórz nowego producenta"

#: company/templates/company/detail_stock.html:10
msgid "Supplier Stock"
msgstr "Zapasy dostawcy"

#: company/templates/company/detail_stock.html:37
#: company/templates/company/supplier_part_stock.html:34
#: part/templates/part/category.html:114 part/templates/part/category.html:128
#: part/templates/part/stock.html:54 stock/templates/stock/location.html:163
msgid "Export"
msgstr "Eksportuj"

#: company/templates/company/detail_supplier_part.html:11
#: company/templates/company/manufacturer_part_navbar.html:11
#: company/templates/company/manufacturer_part_suppliers.html:10
#: templates/InvenTree/search.html:164
msgid "Supplier Parts"
msgstr "Komponenty dostawcy"

#: company/templates/company/detail_supplier_part.html:21
#: order/templates/order/order_wizard/select_parts.html:42
#: order/templates/order/purchase_order_detail.html:50
msgid "Create new supplier part"
msgstr "Utwórz nowego dostawcę części"

#: company/templates/company/detail_supplier_part.html:22
#: company/templates/company/manufacturer_part_suppliers.html:17
#: order/templates/order/purchase_order_detail.html:49
#: part/templates/part/supplier.html:17 templates/js/stock.js:1288
msgid "New Supplier Part"
msgstr "Now dostawca części"

#: company/templates/company/detail_supplier_part.html:72
#: company/templates/company/manufacturer_part_suppliers.html:47
#: company/views.py:64 order/templates/order/purchase_orders.html:185
#: part/templates/part/supplier.html:50
msgid "New Supplier"
msgstr "Nowy dostawca"

#: company/templates/company/detail_supplier_part.html:73 company/views.py:281
#: order/templates/order/purchase_orders.html:186
msgid "Create new Supplier"
msgstr "Dodaj nowego dostawcę"

#: company/templates/company/index.html:8
msgid "Supplier List"
msgstr "Lista dostawców"

#: company/templates/company/manufacturer_part_base.html:36
#: company/templates/company/supplier_part_base.html:36
#: company/templates/company/supplier_part_orders.html:17
#: part/templates/part/orders.html:17 part/templates/part/part_base.html:58
msgid "Order part"
msgstr "Zamów część"

#: company/templates/company/manufacturer_part_base.html:41
msgid "Edit manufacturer part"
msgstr "Edytuj część producenta"

#: company/templates/company/manufacturer_part_base.html:45
msgid "Delete manufacturer part"
msgstr "Usuń cześć producenta"

#: company/templates/company/manufacturer_part_base.html:57
#: company/templates/company/manufacturer_part_detail.html:10
msgid "Manufacturer Part Details"
msgstr "Szczegóły części producenta"

#: company/templates/company/manufacturer_part_base.html:62
#: company/templates/company/manufacturer_part_detail.html:18
#: company/templates/company/supplier_part_base.html:61
#: company/templates/company/supplier_part_detail.html:18
msgid "Internal Part"
msgstr "Część wewnętrzna"

#: company/templates/company/manufacturer_part_delete.html:6
msgid "Are you sure you want to delete the following Manufacturer Parts?"
msgstr ""

#: company/templates/company/manufacturer_part_delete.html:36
#, python-format
msgid "There are %(count)s suppliers defined for this manufacturer part. If you delete it, the following supplier parts will also be deleted:"
msgstr ""

#: company/templates/company/manufacturer_part_navbar.html:14
#: company/views.py:63 part/templates/part/navbar.html:84
#: part/templates/part/navbar.html:87 templates/InvenTree/search.html:316
#: templates/navbar.html:35
msgid "Suppliers"
msgstr "Dostawcy"

#: company/templates/company/manufacturer_part_navbar.html:19
msgid "Manufacturer Part Stock"
msgstr ""

#: company/templates/company/manufacturer_part_navbar.html:22
#: company/templates/company/navbar.html:41
#: company/templates/company/supplier_part_navbar.html:15
#: part/templates/part/navbar.html:36 stock/api.py:54
#: stock/templates/stock/loc_link.html:7 stock/templates/stock/location.html:36
#: stock/templates/stock/stock_app_base.html:10
#: templates/InvenTree/index.html:128 templates/InvenTree/search.html:196
#: templates/InvenTree/search.html:232
#: templates/InvenTree/settings/tabs.html:31 templates/js/part.js:181
#: templates/js/part.js:305 templates/js/part.js:464 templates/js/stock.js:561
#: templates/navbar.html:26
msgid "Stock"
msgstr "Stan"

#: company/templates/company/manufacturer_part_navbar.html:26
msgid "Manufacturer Part Orders"
msgstr ""

#: company/templates/company/manufacturer_part_navbar.html:29
#: company/templates/company/supplier_part_navbar.html:22
msgid "Orders"
msgstr "Zamówienia"

#: company/templates/company/manufacturer_part_suppliers.html:22
#: part/templates/part/supplier.html:22
msgid "Delete supplier parts"
msgstr ""

#: company/templates/company/manufacturer_part_suppliers.html:22
#: part/templates/part/manufacturer.html:24 part/templates/part/params.html:44
#: part/templates/part/related.html:44 part/templates/part/supplier.html:22
#: stock/views.py:1002 users/models.py:187
msgid "Delete"
msgstr "Usuń"

#: company/templates/company/manufacturer_part_suppliers.html:48
#: part/templates/part/supplier.html:51
msgid "Create new supplier"
msgstr "Utwórz nowego dostawcę"

#: company/templates/company/navbar.html:20
#: company/templates/company/navbar.html:23
msgid "Manufactured Parts"
msgstr ""

#: company/templates/company/navbar.html:29
#: company/templates/company/navbar.html:32
msgid "Supplied Parts"
msgstr "Dostarczone części"

#: company/templates/company/navbar.html:38 part/templates/part/navbar.html:33
#: stock/templates/stock/location.html:107
#: stock/templates/stock/location.html:122
#: stock/templates/stock/location.html:136
#: stock/templates/stock/location_navbar.html:22
#: stock/templates/stock/location_navbar.html:29
#: templates/InvenTree/search.html:198 templates/js/stock.js:966
#: templates/stats.html:93 templates/stats.html:102 users/models.py:42
msgid "Stock Items"
msgstr ""

#: company/templates/company/navbar.html:47
#: company/templates/company/navbar.html:56
#: company/templates/company/navbar.html:59
#: company/templates/company/sales_orders.html:11
#: order/templates/order/sales_orders.html:8
#: order/templates/order/sales_orders.html:13
#: part/templates/part/navbar.html:104 part/templates/part/navbar.html:107
#: part/templates/part/sales_orders.html:10 templates/InvenTree/index.html:228
#: templates/InvenTree/search.html:345
#: templates/InvenTree/settings/tabs.html:40 templates/navbar.html:46
#: users/models.py:45
msgid "Sales Orders"
msgstr ""

#: company/templates/company/navbar.html:50
#: company/templates/company/purchase_orders.html:10
#: order/templates/order/purchase_orders.html:8
#: order/templates/order/purchase_orders.html:13
#: part/templates/part/navbar.html:90 part/templates/part/navbar.html:93
#: part/templates/part/orders.html:10 templates/InvenTree/index.html:205
#: templates/InvenTree/search.html:325
#: templates/InvenTree/settings/tabs.html:37 templates/navbar.html:37
#: users/models.py:44
msgid "Purchase Orders"
msgstr ""

#: company/templates/company/notes.html:11
msgid "Company Notes"
msgstr ""

#: company/templates/company/purchase_orders.html:18
#: order/templates/order/purchase_orders.html:20
msgid "Create new purchase order"
msgstr ""

#: company/templates/company/purchase_orders.html:19
#: order/templates/order/purchase_orders.html:21
msgid "New Purchase Order"
msgstr ""

#: company/templates/company/sales_orders.html:19
#: order/templates/order/sales_orders.html:20
msgid "Create new sales order"
msgstr ""

#: company/templates/company/sales_orders.html:20
#: order/templates/order/sales_orders.html:21
msgid "New Sales Order"
msgstr ""

#: company/templates/company/supplier_part_base.html:7
#: company/templates/company/supplier_part_base.html:20 stock/models.py:414
#: stock/templates/stock/item_base.html:369 templates/js/company.js:279
msgid "Supplier Part"
msgstr ""

#: company/templates/company/supplier_part_base.html:40
msgid "Edit supplier part"
msgstr ""

#: company/templates/company/supplier_part_base.html:44
msgid "Delete supplier part"
msgstr ""

#: company/templates/company/supplier_part_base.html:56
#: company/templates/company/supplier_part_detail.html:10
msgid "Supplier Part Details"
msgstr ""

#: company/templates/company/supplier_part_delete.html:5
msgid "Are you sure you want to delete the following Supplier Parts?"
msgstr ""

#: company/templates/company/supplier_part_navbar.html:12
#: company/templates/company/supplier_part_stock.html:10
msgid "Supplier Part Stock"
msgstr ""

#: company/templates/company/supplier_part_navbar.html:19
#: company/templates/company/supplier_part_orders.html:10
msgid "Supplier Part Orders"
msgstr ""

#: company/templates/company/supplier_part_navbar.html:26
msgid "Supplier Part Pricing"
msgstr ""

#: company/templates/company/supplier_part_navbar.html:29
msgid "Pricing"
msgstr "Cennik"

#: company/templates/company/supplier_part_orders.html:18
#: part/templates/part/orders.html:18
msgid "Order Part"
msgstr ""

#: company/templates/company/supplier_part_pricing.html:11
msgid "Pricing Information"
msgstr "Informacja cenowa"

#: company/templates/company/supplier_part_pricing.html:19 company/views.py:794
#: part/templates/part/sale_prices.html:17 part/views.py:2733
msgid "Add Price Break"
msgstr ""

#: company/templates/company/supplier_part_pricing.html:38
#: part/templates/part/sale_prices.html:46
msgid "No price break information found"
msgstr ""

#: company/templates/company/supplier_part_pricing.html:89
#: part/templates/part/sale_prices.html:97
msgid "Edit price break"
msgstr "Edytuj przedział cenowy"

#: company/templates/company/supplier_part_pricing.html:90
#: part/templates/part/sale_prices.html:98
msgid "Delete price break"
msgstr ""

#: company/views.py:70 part/templates/part/navbar.html:78
#: part/templates/part/navbar.html:81 templates/InvenTree/search.html:306
#: templates/navbar.html:36
msgid "Manufacturers"
msgstr "Producenci"

#: company/views.py:77 templates/InvenTree/search.html:336
#: templates/navbar.html:45
msgid "Customers"
msgstr "Klienci"

#: company/views.py:78 order/templates/order/sales_orders.html:187
msgid "New Customer"
msgstr "Nowy klient"

#: company/views.py:86
msgid "Companies"
msgstr "Firmy"

#: company/views.py:87
msgid "New Company"
msgstr "Nowa firma"

#: company/views.py:169 part/views.py:937
msgid "Download Image"
msgstr "Pobierz obraz"

#: company/views.py:198 part/views.py:969
msgid "Image size exceeds maximum allowable size for download"
msgstr ""

#: company/views.py:205 part/views.py:976
#, python-brace-format
msgid "Invalid response: {code}"
msgstr ""

#: company/views.py:214 part/views.py:985
msgid "Supplied URL is not a valid image file"
msgstr ""

#: company/views.py:243
msgid "Update Company Image"
msgstr ""

#: company/views.py:249
msgid "Updated company image"
msgstr ""

#: company/views.py:259
msgid "Edit Company"
msgstr "Edytuj firmę"

#: company/views.py:264
msgid "Edited company information"
msgstr ""

#: company/views.py:287 order/templates/order/sales_orders.html:188
msgid "Create new Customer"
msgstr "Utwórz nowego klienta"

#: company/views.py:289
msgid "Create new Company"
msgstr "Utwórz nową firmę"

#: company/views.py:316
msgid "Created new company"
msgstr "Utwórz nową firmę"

#: company/views.py:332
msgid "Company was deleted"
msgstr "Usunięto firmę"

#: company/views.py:357
msgid "Edit Manufacturer Part"
msgstr ""

#: company/views.py:366
msgid "Create New Manufacturer Part"
msgstr ""

#: company/views.py:440
msgid "Delete Manufacturer Part"
msgstr ""

#: company/views.py:528
msgid "Edit Supplier Part"
msgstr ""

#: company/views.py:578 templates/js/stock.js:1289
msgid "Create new Supplier Part"
msgstr ""

#: company/views.py:722
msgid "Delete Supplier Part"
msgstr ""

#: company/views.py:799 part/views.py:2737
msgid "Added new price break"
msgstr ""

#: company/views.py:855 part/views.py:2781
msgid "Edit Price Break"
msgstr "Edytuj przedział cenowy"

#: company/views.py:870 part/views.py:2795
msgid "Delete Price Break"
msgstr ""

#: label/api.py:56 report/api.py:201
msgid "No valid objects provided to template"
msgstr ""

#: label/models.py:103
msgid "Label name"
msgstr "Nazwa etykiety"

#: label/models.py:110
msgid "Label description"
msgstr "Opis etykiety"

#: label/models.py:117 stock/forms.py:202
msgid "Label"
msgstr "Etykieta"

#: label/models.py:118
msgid "Label template file"
msgstr ""

#: label/models.py:124 report/models.py:274
msgid "Enabled"
msgstr "Aktywne"

#: label/models.py:125
msgid "Label template is enabled"
msgstr ""

#: label/models.py:130
msgid "Width [mm]"
msgstr "Szerokość [mm]"

#: label/models.py:131
msgid "Label width, specified in mm"
msgstr ""

#: label/models.py:137
msgid "Height [mm]"
msgstr "Wysokość [mm]"

#: label/models.py:138
msgid "Label height, specified in mm"
msgstr ""

#: label/models.py:144
msgid "Filename Pattern"
msgstr ""

#: label/models.py:145
msgid "Pattern for generating label filenames"
msgstr ""

#: label/models.py:244 label/models.py:297
msgid "Query filters (comma-separated list of key=value pairs"
msgstr ""

#: label/models.py:245 label/models.py:298 report/models.py:294
#: report/models.py:415 report/models.py:449
msgid "Filters"
msgstr "Filtry"

#: order/forms.py:27 order/templates/order/order_base.html:47
msgid "Place order"
msgstr "Złóż zamówienie"

#: order/forms.py:38 order/templates/order/order_base.html:54
msgid "Mark order as complete"
msgstr "Oznacz zamówienie jako zakończone"

#: order/forms.py:49 order/forms.py:60 order/templates/order/order_base.html:59
#: order/templates/order/sales_order_base.html:61
msgid "Cancel order"
msgstr "Anuluj zamówienie"

#: order/forms.py:71 order/templates/order/sales_order_base.html:58
msgid "Ship order"
msgstr "Wyślij zamówienie"

#: order/forms.py:82
msgid "Receive parts to this location"
msgstr ""

#: order/forms.py:103
msgid "Purchase Order reference"
msgstr ""

#: order/forms.py:110
msgid "Target date for order delivery. Order will be overdue after this date."
msgstr ""

#: order/forms.py:138
msgid "Enter sales order number"
msgstr ""

#: order/forms.py:145 order/models.py:473
msgid "Target date for order completion. Order will be overdue after this date."
msgstr ""

#: order/forms.py:236
msgid "Enter stock item serial numbers"
msgstr ""

#: order/forms.py:242
msgid "Enter quantity of stock items"
msgstr "Wprowadź ilość produktów magazynowych"

#: order/models.py:99
msgid "Order reference"
msgstr "Odniesienie zamówienia"

#: order/models.py:101
msgid "Order description"
msgstr "Opis Zamówienia"

#: order/models.py:103
msgid "Link to external page"
msgstr "Link do zewnętrznej witryny"

#: order/models.py:111 part/templates/part/detail.html:132
msgid "Created By"
msgstr "Utworzony przez"

#: order/models.py:118
msgid "User or group responsible for this order"
msgstr "Użytkownik lub grupa odpowiedzialna za to zamówienie"

#: order/models.py:123
msgid "Order notes"
msgstr "Notatki do zamówienia"

#: order/models.py:182 order/models.py:466
msgid "Purchase order status"
msgstr ""

#: order/models.py:191
msgid "Company from which the items are being ordered"
msgstr ""

#: order/models.py:194 order/templates/order/order_base.html:98
#: templates/js/order.js:179
msgid "Supplier Reference"
msgstr ""

#: order/models.py:194
msgid "Supplier order reference code"
msgstr ""

#: order/models.py:201
msgid "received by"
msgstr "odebrane przez"

#: order/models.py:206
msgid "Issue Date"
msgstr "Data wydania"

#: order/models.py:207
msgid "Date order was issued"
msgstr ""

#: order/models.py:212
msgid "Target Delivery Date"
msgstr ""

#: order/models.py:213
msgid "Expected date for order delivery. Order will be overdue after this date."
msgstr ""

#: order/models.py:219
msgid "Date order was completed"
msgstr ""

#: order/models.py:243 part/views.py:1675 stock/models.py:302
#: stock/models.py:1018
msgid "Quantity must be greater than zero"
msgstr ""

#: order/models.py:248
msgid "Part supplier must match PO supplier"
msgstr ""

#: order/models.py:346
msgid "Lines can only be received against an order marked as 'Placed'"
msgstr ""

#: order/models.py:350
msgid "Quantity must be an integer"
msgstr ""

#: order/models.py:352
msgid "Quantity must be a positive number"
msgstr ""

#: order/models.py:462
msgid "Company to which the items are being sold"
msgstr ""

#: order/models.py:468
msgid "Customer Reference "
msgstr ""

#: order/models.py:468
msgid "Customer order reference code"
msgstr ""

#: order/models.py:476 templates/js/order.js:303
msgid "Shipment Date"
msgstr "Data wysyłki"

#: order/models.py:483
msgid "shipped by"
msgstr "wysłane przez"

#: order/models.py:527
msgid "SalesOrder cannot be shipped as it is not currently pending"
msgstr ""

#: order/models.py:614
msgid "Item quantity"
msgstr "Ilość elementów"

#: order/models.py:616
msgid "Line item reference"
msgstr ""

#: order/models.py:618
msgid "Line item notes"
msgstr ""

#: order/models.py:644 order/models.py:689
#: part/templates/part/allocation.html:17
#: part/templates/part/allocation.html:45
msgid "Order"
msgstr "Zamówienie"

#: order/models.py:645 order/templates/order/order_base.html:9
#: order/templates/order/order_base.html:24
#: report/templates/report/inventree_po_report.html:77
#: stock/templates/stock/item_base.html:324 templates/js/order.js:148
#: templates/js/stock.js:1048
msgid "Purchase Order"
msgstr ""

#: order/models.py:659
msgid "Supplier part"
msgstr ""

#: order/models.py:662 order/templates/order/order_base.html:131
#: order/templates/order/purchase_order_detail.html:189
#: order/templates/order/receive_parts.html:22
#: order/templates/order/sales_order_base.html:133
msgid "Received"
msgstr "Odebrane"

#: order/models.py:662
msgid "Number of items received"
msgstr ""

#: order/models.py:669 stock/models.py:540
#: stock/templates/stock/item_base.html:331
msgid "Purchase Price"
msgstr "Cena zakupu"

#: order/models.py:670
msgid "Unit purchase price"
msgstr "Cena zakupu jednostkowego"

#: order/models.py:698 part/templates/part/navbar.html:101
#: part/templates/part/order_prices.html:82
#: part/templates/part/part_pricing.html:77
msgid "Sale Price"
msgstr "Cena sprzedaży"

#: order/models.py:699
msgid "Unit sale price"
msgstr "Jednostkowa cena sprzedaży"

#: order/models.py:774 order/models.py:776
msgid "Stock item has not been assigned"
msgstr ""

#: order/models.py:780
msgid "Cannot allocate stock item to a line with a different part"
msgstr ""

#: order/models.py:782
msgid "Cannot allocate stock to a line without a part"
msgstr ""

#: order/models.py:785
msgid "Allocation quantity cannot exceed stock quantity"
msgstr ""

#: order/models.py:795
msgid "Quantity must be 1 for serialized stock item"
msgstr ""

#: order/models.py:800
msgid "Line"
msgstr "Linia"

#: order/models.py:811
msgid "Item"
msgstr "Komponent"

#: order/models.py:812
msgid "Select stock item to allocate"
msgstr ""

#: order/models.py:815
msgid "Enter stock allocation quantity"
msgstr ""

#: order/templates/order/delete_attachment.html:5
#: stock/templates/stock/attachment_delete.html:5
#: templates/attachment_delete.html:5
msgid "Are you sure you want to delete this attachment?"
msgstr ""

#: order/templates/order/order_base.html:39
#: order/templates/order/sales_order_base.html:50
msgid "Print"
msgstr ""

#: order/templates/order/order_base.html:43
#: order/templates/order/sales_order_base.html:54
msgid "Edit order information"
msgstr ""

#: order/templates/order/order_base.html:51
msgid "Receive items"
msgstr ""

#: order/templates/order/order_base.html:64
msgid "Export order to file"
msgstr ""

#: order/templates/order/order_base.html:72
#: order/templates/order/po_navbar.html:11
msgid "Purchase Order Details"
msgstr ""

#: order/templates/order/order_base.html:77
#: order/templates/order/sales_order_base.html:79
msgid "Order Reference"
msgstr ""

#: order/templates/order/order_base.html:82
#: order/templates/order/sales_order_base.html:84
msgid "Order Status"
msgstr "Status zamówienia"

#: order/templates/order/order_base.html:117
#: report/templates/report/inventree_build_order_base.html:122
msgid "Issued"
msgstr "Wydany"

#: order/templates/order/order_base.html:180
#: order/templates/order/purchase_order_detail.html:100
#: part/templates/part/category.html:208 part/templates/part/category.html:250
#: stock/templates/stock/location.html:191 templates/js/stock.js:706
#: templates/js/stock.js:1294
msgid "New Location"
msgstr "Nowa lokalizacja"

#: order/templates/order/order_base.html:181
#: order/templates/order/purchase_order_detail.html:101
#: stock/templates/stock/location.html:42
msgid "Create new stock location"
msgstr ""

#: order/templates/order/order_cancel.html:8
msgid "Cancelling this order means that the order and line items will no longer be editable."
msgstr ""

#: order/templates/order/order_complete.html:7
msgid "Mark this order as complete?"
msgstr ""

#: order/templates/order/order_complete.html:10
msgid "This order has line items which have not been marked as received."
msgstr ""

#: order/templates/order/order_complete.html:11
msgid "Completing this order means that the order and line items will no longer be editable."
msgstr ""

#: order/templates/order/order_issue.html:8
msgid "After placing this purchase order, line items will no longer be editable."
msgstr ""

#: order/templates/order/order_notes.html:13
msgid "Order Notes"
msgstr "Notatki zamówień"

#: order/templates/order/order_wizard/match_fields.html:9
#: part/templates/part/bom_upload/select_fields.html:21
msgid "Missing selections for the following required columns"
msgstr ""

#: order/templates/order/order_wizard/match_fields.html:20
msgid "Duplicate selections found, see below. Fix them then retry submitting."
msgstr ""

#: order/templates/order/order_wizard/match_fields.html:27
#: order/templates/order/order_wizard/match_parts.html:18
#: order/templates/order/order_wizard/po_upload.html:40
msgid "Previous Step"
msgstr ""

#: order/templates/order/order_wizard/match_fields.html:29
#: order/templates/order/order_wizard/match_parts.html:20
#: part/templates/part/bom_upload/select_fields.html:32
msgid "Submit Selections"
msgstr ""

#: order/templates/order/order_wizard/match_fields.html:35
#: part/templates/part/bom_upload/select_fields.html:41
msgid "File Fields"
msgstr ""

#: order/templates/order/order_wizard/match_fields.html:42
#: part/templates/part/bom_upload/select_fields.html:47
msgid "Remove column"
msgstr ""

#: order/templates/order/order_wizard/match_fields.html:60
msgid "Duplicate selection"
msgstr ""

#: order/templates/order/order_wizard/match_fields.html:71
#: order/templates/order/order_wizard/match_parts.html:51
#: part/templates/part/bom_upload/select_fields.html:76
#: part/templates/part/bom_upload/select_parts.html:58
msgid "Remove row"
msgstr ""

#: order/templates/order/order_wizard/match_parts.html:11
#: part/templates/part/bom_upload/select_parts.html:21
msgid "Errors exist in the submitted data"
msgstr ""

#: order/templates/order/order_wizard/match_parts.html:27
#: part/templates/part/bom_upload/select_parts.html:39
msgid "Row"
msgstr "Wiersz"

#: order/templates/order/order_wizard/match_parts.html:28
msgid "Select Supplier Part"
msgstr ""

#: order/templates/order/order_wizard/po_upload.html:11
msgid "Upload File for Purchase Order"
msgstr ""

#: order/templates/order/order_wizard/po_upload.html:18
#, python-format
msgid "Step %(step)s of %(count)s"
msgstr ""

#: order/templates/order/order_wizard/po_upload.html:48
msgid "Order is already processed. Files cannot be uploaded."
msgstr ""

#: order/templates/order/order_wizard/select_parts.html:9
msgid "Step 1 of 2 - Select Part Suppliers"
msgstr ""

#: order/templates/order/order_wizard/select_parts.html:14
msgid "Select suppliers"
msgstr ""

#: order/templates/order/order_wizard/select_parts.html:18
msgid "No purchaseable parts selected"
msgstr ""

#: order/templates/order/order_wizard/select_parts.html:31
msgid "Select Supplier"
msgstr "Wybierz dostawcę"

#: order/templates/order/order_wizard/select_parts.html:57
#, python-format
msgid "Select a supplier for <i>%(name)s</i>"
msgstr ""

#: order/templates/order/order_wizard/select_parts.html:69
#: part/templates/part/set_category.html:32
msgid "Remove part"
msgstr "Usuń część"

#: order/templates/order/order_wizard/select_pos.html:8
msgid "Step 2 of 2 - Select Purchase Orders"
msgstr ""

#: order/templates/order/order_wizard/select_pos.html:12
msgid "Select existing purchase orders, or create new orders."
msgstr ""

#: order/templates/order/order_wizard/select_pos.html:31
#: templates/js/order.js:205 templates/js/order.js:308
msgid "Items"
msgstr "Przedmioty"

#: order/templates/order/order_wizard/select_pos.html:32
msgid "Select Purchase Order"
msgstr ""

#: order/templates/order/order_wizard/select_pos.html:45
#, python-format
msgid "Create new purchase order for %(name)s"
msgstr ""

#: order/templates/order/order_wizard/select_pos.html:68
#, python-format
msgid "Select a purchase order for %(name)s"
msgstr ""

#: order/templates/order/po_attachments.html:12
#: order/templates/order/po_navbar.html:23
msgid "Purchase Order Attachments"
msgstr ""

#: order/templates/order/po_navbar.html:17
msgid "Received Stock Items"
msgstr ""

#: order/templates/order/po_navbar.html:20
#: order/templates/order/po_received_items.html:12
msgid "Received Items"
msgstr "Otrzymane elementy"

#: order/templates/order/purchase_order_detail.html:14
msgid "Purchase Order Items"
msgstr ""

#: order/templates/order/purchase_order_detail.html:24
#: order/templates/order/sales_order_detail.html:22 order/views.py:1311
#: order/views.py:1394
msgid "Add Line Item"
msgstr ""

#: order/templates/order/purchase_order_detail.html:114
msgid "No line items found"
msgstr ""

#: order/templates/order/purchase_order_detail.html:180
#: order/templates/order/sales_order_detail.html:235
msgid "Unit Price"
msgstr "Cena jednostkowa"

#: order/templates/order/purchase_order_detail.html:221
#: order/templates/order/sales_order_detail.html:328
msgid "Edit line item"
msgstr ""

#: order/templates/order/purchase_order_detail.html:222
msgid "Delete line item"
msgstr ""

#: order/templates/order/purchase_order_detail.html:227
msgid "Receive line item"
msgstr ""

#: order/templates/order/purchase_orders.html:24
#: order/templates/order/sales_orders.html:24
msgid "Print Order Reports"
msgstr ""

#: order/templates/order/receive_parts.html:8
#, python-format
msgid "Receive outstanding parts for <b>%(order)s</b> - <i>%(desc)s</i>"
msgstr ""

#: order/templates/order/receive_parts.html:14 part/api.py:45
#: part/models.py:322 part/templates/part/cat_link.html:7
#: part/templates/part/category.html:99 part/templates/part/category.html:148
#: part/templates/part/category_navbar.html:22
#: part/templates/part/category_navbar.html:29
#: part/templates/part/category_partlist.html:10
#: templates/InvenTree/index.html:97 templates/InvenTree/search.html:114
#: templates/InvenTree/settings/tabs.html:28 templates/js/part.js:665
#: templates/navbar.html:23 templates/stats.html:80 templates/stats.html:89
#: users/models.py:40
msgid "Parts"
msgstr "Części"

#: order/templates/order/receive_parts.html:15
msgid "Select parts to receive against this order"
msgstr ""

#: order/templates/order/receive_parts.html:20
msgid "Order Code"
msgstr "Kod zamówienia"

#: order/templates/order/receive_parts.html:21
#: part/templates/part/part_base.html:136 templates/js/part.js:480
msgid "On Order"
msgstr ""

#: order/templates/order/receive_parts.html:23
msgid "Receive"
msgstr "Odbierz"

#: order/templates/order/receive_parts.html:36
msgid "Error: Referenced part has been removed"
msgstr ""

#: order/templates/order/receive_parts.html:57
msgid "Remove line"
msgstr "Usuń linie"

#: order/templates/order/sales_order_base.html:16
msgid "This Sales Order has not been fully allocated"
msgstr ""

#: order/templates/order/sales_order_base.html:66
msgid "Packing List"
msgstr ""

#: order/templates/order/sales_order_base.html:74
#: order/templates/order/so_navbar.html:12
msgid "Sales Order Details"
msgstr ""

#: order/templates/order/sales_order_base.html:100 templates/js/order.js:275
msgid "Customer Reference"
msgstr ""

#: order/templates/order/sales_order_cancel.html:8
#: order/templates/order/sales_order_ship.html:9
#: part/templates/part/bom_duplicate.html:12
#: stock/templates/stock/stockitem_convert.html:13
msgid "Warning"
msgstr ""

#: order/templates/order/sales_order_cancel.html:9
msgid "Cancelling this order means that the order will no longer be editable."
msgstr ""

#: order/templates/order/sales_order_detail.html:13
msgid "Sales Order Items"
msgstr ""

#: order/templates/order/sales_order_detail.html:95 templates/js/bom.js:365
#: templates/js/build.js:637 templates/js/build.js:1054
msgid "Actions"
msgstr "Akcje"

#: order/templates/order/sales_order_detail.html:102 templates/js/build.js:525
#: templates/js/build.js:859
msgid "Edit stock allocation"
msgstr ""

#: order/templates/order/sales_order_detail.html:103 templates/js/build.js:527
#: templates/js/build.js:860
msgid "Delete stock allocation"
msgstr ""

#: order/templates/order/sales_order_detail.html:176
msgid "No matching line items"
msgstr ""

#: order/templates/order/sales_order_detail.html:205
msgid "ID"
msgstr "Numer ID"

#: order/templates/order/sales_order_detail.html:243 templates/js/build.js:589
#: templates/js/build.js:855
msgid "Allocated"
msgstr "Przydzielono"

#: order/templates/order/sales_order_detail.html:245
msgid "Fulfilled"
msgstr ""

#: order/templates/order/sales_order_detail.html:282
msgid "PO"
msgstr ""

#: order/templates/order/sales_order_detail.html:312
msgid "Allocate serial numbers"
msgstr ""

#: order/templates/order/sales_order_detail.html:315 templates/js/build.js:651
msgid "Allocate stock"
msgstr ""

#: order/templates/order/sales_order_detail.html:318
msgid "Purchase stock"
msgstr ""

#: order/templates/order/sales_order_detail.html:322 templates/js/build.js:644
#: templates/js/build.js:1062
msgid "Build stock"
msgstr ""

#: order/templates/order/sales_order_detail.html:325
#: order/templates/order/sales_order_detail.html:434
msgid "Calculate price"
msgstr "Oblicz cenę"

#: order/templates/order/sales_order_detail.html:329
msgid "Delete line item "
msgstr ""

#: order/templates/order/sales_order_detail.html:440
msgid "Update Unit Price"
msgstr ""

#: order/templates/order/sales_order_notes.html:14
msgid "Sales Order Notes"
msgstr ""

#: order/templates/order/sales_order_ship.html:10
msgid "This order has not been fully allocated. If the order is marked as shipped, it can no longer be adjusted."
msgstr ""

#: order/templates/order/sales_order_ship.html:12
msgid "Ensure that the order allocation is correct before shipping the order."
msgstr ""

#: order/templates/order/sales_order_ship.html:18
msgid "Some line items in this order have been over-allocated"
msgstr ""

#: order/templates/order/sales_order_ship.html:20
msgid "Ensure that this is correct before shipping the order."
msgstr ""

#: order/templates/order/sales_order_ship.html:27
msgid "Shipping this order means that the order will no longer be editable."
msgstr ""

#: order/templates/order/so_allocate_by_serial.html:9
msgid "Allocate stock items by serial number"
msgstr ""

#: order/templates/order/so_allocation_delete.html:7
msgid "This action will unallocate the following stock from the Sales Order"
msgstr ""

#: order/templates/order/so_attachments.html:12
#: order/templates/order/so_navbar.html:26
msgid "Sales Order Attachments"
msgstr ""

#: order/templates/order/so_lineitem_delete.html:5
msgid "Are you sure you wish to delete this line item?"
msgstr ""

#: order/views.py:104
msgid "Add Purchase Order Attachment"
msgstr ""

#: order/views.py:154
msgid "Add Sales Order Attachment"
msgstr ""

#: order/views.py:346
msgid "Create Sales Order"
msgstr ""

#: order/views.py:381
msgid "Edit Purchase Order"
msgstr ""

#: order/views.py:401
msgid "Edit Sales Order"
msgstr ""

#: order/views.py:417
msgid "Cancel Order"
msgstr ""

#: order/views.py:426 order/views.py:452
msgid "Confirm order cancellation"
msgstr ""

#: order/views.py:429 order/views.py:455
msgid "Order cannot be cancelled"
msgstr ""

#: order/views.py:443
msgid "Cancel sales order"
msgstr ""

#: order/views.py:469
msgid "Issue Order"
msgstr ""

#: order/views.py:478
msgid "Confirm order placement"
msgstr ""

#: order/views.py:488
msgid "Purchase order issued"
msgstr ""

#: order/views.py:499
msgid "Complete Order"
msgstr ""

#: order/views.py:515
msgid "Confirm order completion"
msgstr ""

#: order/views.py:526
msgid "Purchase order completed"
msgstr ""

#: order/views.py:536
msgid "Ship Order"
msgstr "Wyślij zamówienie"

#: order/views.py:552
msgid "Confirm order shipment"
msgstr ""

#: order/views.py:558
msgid "Could not ship order"
msgstr ""

#: order/views.py:584
msgid "Match Supplier Parts"
msgstr ""

#: order/views.py:798
msgid "Receive Parts"
msgstr ""

#: order/views.py:868
msgid "Items received"
msgstr "Otrzymane przedmioty"

#: order/views.py:882
msgid "No destination set"
msgstr "Nie ustawiono miejsca docelowego"

#: order/views.py:927
msgid "Error converting quantity to number"
msgstr "Błąd konwersji ilości na liczbę"

#: order/views.py:933
msgid "Receive quantity less than zero"
msgstr ""

#: order/views.py:939
msgid "No lines specified"
msgstr ""

#: order/views.py:1260
#, python-brace-format
msgid "Ordered {n} parts"
msgstr ""

#: order/views.py:1320
msgid "Supplier part must be specified"
msgstr ""

#: order/views.py:1326
msgid "Supplier must match for Part and Order"
msgstr ""

#: order/views.py:1457 order/views.py:1475
msgid "Edit Line Item"
msgstr ""

#: order/views.py:1491 order/views.py:1503
msgid "Delete Line Item"
msgstr ""

#: order/views.py:1496 order/views.py:1508
msgid "Deleted line item"
msgstr ""

#: order/views.py:1521
msgid "Allocate Serial Numbers"
msgstr ""

#: order/views.py:1566
#, python-brace-format
msgid "Allocated {n} items"
msgstr ""

#: order/views.py:1582
msgid "Select line item"
msgstr ""

#: order/views.py:1613
#, python-brace-format
msgid "No matching item for serial {serial}"
msgstr ""

#: order/views.py:1623
#, python-brace-format
msgid "{serial} is not in stock"
msgstr ""

#: order/views.py:1631
#, python-brace-format
msgid "{serial} already allocated to an order"
msgstr ""

#: order/views.py:1685
msgid "Allocate Stock to Order"
msgstr ""

#: order/views.py:1759
msgid "Edit Allocation Quantity"
msgstr ""

#: order/views.py:1774
msgid "Remove allocation"
msgstr ""

#: order/views.py:1846
msgid "Sales order not found"
msgstr ""

#: order/views.py:1852
msgid "Price not found"
msgstr "Nie znaleziono ceny"

#: order/views.py:1855
#, python-brace-format
msgid "Updated {part} unit-price to {price}"
msgstr ""

#: order/views.py:1860
#, python-brace-format
msgid "Updated {part} unit-price to {price} and quantity to {qty}"
msgstr ""

#: part/bom.py:138 part/models.py:72 part/models.py:762
#: part/templates/part/category.html:66 part/templates/part/detail.html:90
msgid "Default Location"
msgstr "Domyślna lokalizacja"

#: part/bom.py:139 part/templates/part/part_base.html:124
msgid "Available Stock"
msgstr "Dostępna ilość"

#: part/bom.py:379
#, python-brace-format
msgid "Unsupported file format: {f}"
msgstr ""

#: part/bom.py:384
msgid "Error reading BOM file (invalid data)"
msgstr ""

#: part/bom.py:386
msgid "Error reading BOM file (incorrect row size)"
msgstr ""

#: part/forms.py:89 stock/forms.py:265
msgid "File Format"
msgstr "Format pliku"

#: part/forms.py:89 stock/forms.py:265
msgid "Select output file format"
msgstr "Wybierz format pliku wyjściowego"

#: part/forms.py:91
msgid "Cascading"
msgstr "Kaskadowe"

#: part/forms.py:91
msgid "Download cascading / multi-level BOM"
msgstr ""

#: part/forms.py:93
msgid "Levels"
msgstr "Poziomy"

#: part/forms.py:93
msgid "Select maximum number of BOM levels to export (0 = all levels)"
msgstr ""

#: part/forms.py:95
msgid "Include Parameter Data"
msgstr ""

#: part/forms.py:95
msgid "Include part parameters data in exported BOM"
msgstr ""

#: part/forms.py:97
msgid "Include Stock Data"
msgstr ""

#: part/forms.py:97
msgid "Include part stock data in exported BOM"
msgstr ""

#: part/forms.py:99
msgid "Include Manufacturer Data"
msgstr ""

#: part/forms.py:99
msgid "Include part manufacturer data in exported BOM"
msgstr ""

#: part/forms.py:101
msgid "Include Supplier Data"
msgstr ""

#: part/forms.py:101
msgid "Include part supplier data in exported BOM"
msgstr ""

#: part/forms.py:122 part/models.py:2168
msgid "Parent Part"
msgstr "Część nadrzędna"

#: part/forms.py:123 part/templates/part/bom_duplicate.html:7
msgid "Select parent part to copy BOM from"
msgstr ""

#: part/forms.py:129
msgid "Clear existing BOM items"
msgstr ""

#: part/forms.py:135
msgid "Confirm BOM duplication"
msgstr ""

#: part/forms.py:153
msgid "validate"
msgstr "potwierdź"

#: part/forms.py:153
msgid "Confirm that the BOM is correct"
msgstr ""

#: part/forms.py:165
msgid "BOM file"
msgstr ""

#: part/forms.py:165
msgid "Select BOM file to upload"
msgstr ""

#: part/forms.py:184
msgid "Related Part"
msgstr ""

#: part/forms.py:203
msgid "Select part category"
msgstr ""

#: part/forms.py:220
msgid "Duplicate all BOM data for this part"
msgstr ""

#: part/forms.py:221
msgid "Copy BOM"
msgstr ""

#: part/forms.py:226
msgid "Duplicate all parameter data for this part"
msgstr ""

#: part/forms.py:227
msgid "Copy Parameters"
msgstr ""

#: part/forms.py:232
msgid "Confirm part creation"
msgstr ""

#: part/forms.py:237
msgid "Include category parameter templates"
msgstr ""

#: part/forms.py:242
msgid "Include parent categories parameter templates"
msgstr ""

#: part/forms.py:322
msgid "Add parameter template to same level categories"
msgstr ""

#: part/forms.py:326
msgid "Add parameter template to all categories"
msgstr ""

#: part/forms.py:344 part/models.py:2263
msgid "Sub part"
msgstr "Podczęść"

#: part/forms.py:373
msgid "Input quantity for price calculation"
msgstr ""

#: part/models.py:73
msgid "Default location for parts in this category"
msgstr ""

#: part/models.py:76
msgid "Default keywords"
msgstr "Domyślne słowa kluczowe"

#: part/models.py:76
msgid "Default keywords for parts in this category"
msgstr ""

#: part/models.py:82 part/models.py:2214
#: part/templates/part/part_app_base.html:10
msgid "Part Category"
msgstr ""

#: part/models.py:83 part/templates/part/category.html:23
#: part/templates/part/category.html:94 templates/InvenTree/search.html:127
#: templates/stats.html:84 users/models.py:39
msgid "Part Categories"
msgstr ""

#: part/models.py:446 part/models.py:458
#, python-brace-format
msgid "Part '{p1}' is  used in BOM for '{p2}' (recursive)"
msgstr ""

#: part/models.py:555
msgid "Next available serial numbers are"
msgstr ""

#: part/models.py:559
msgid "Next available serial number is"
msgstr ""

#: part/models.py:564
msgid "Most recent serial number is"
msgstr ""

#: part/models.py:643
msgid "Duplicate IPN not allowed in part settings"
msgstr ""

#: part/models.py:654
msgid "Part must be unique for name, IPN and revision"
msgstr ""

#: part/models.py:685 part/templates/part/detail.html:22
msgid "Part name"
msgstr ""

#: part/models.py:692
msgid "Is Template"
msgstr ""

#: part/models.py:693
msgid "Is this part a template part?"
msgstr ""

#: part/models.py:704
msgid "Is this part a variant of another part?"
msgstr ""

#: part/models.py:705 part/templates/part/detail.html:60
msgid "Variant Of"
msgstr "Wariant"

#: part/models.py:711
msgid "Part description"
msgstr "Opis części"

#: part/models.py:716 part/templates/part/category.html:73
#: part/templates/part/detail.html:67
msgid "Keywords"
msgstr "Słowa kluczowe"

#: part/models.py:717
msgid "Part keywords to improve visibility in search results"
msgstr ""

#: part/models.py:724 part/models.py:2213 part/templates/part/detail.html:73
#: part/templates/part/set_category.html:15 templates/js/part.js:451
msgid "Category"
msgstr "Kategoria"

#: part/models.py:725
msgid "Part category"
msgstr ""

#: part/models.py:730 part/templates/part/detail.html:28
#: part/templates/part/part_base.html:87 templates/js/part.js:169
#: templates/js/part.js:296
msgid "IPN"
msgstr "IPN"

#: part/models.py:731
msgid "Internal Part Number"
msgstr ""

#: part/models.py:737
msgid "Part revision or version number"
msgstr ""

#: part/models.py:738 part/templates/part/detail.html:35 report/models.py:198
#: templates/js/part.js:173
msgid "Revision"
msgstr "Wersja"

#: part/models.py:760
msgid "Where is this item normally stored?"
msgstr ""

#: part/models.py:807 part/templates/part/detail.html:97
msgid "Default Supplier"
msgstr ""

#: part/models.py:808
msgid "Default supplier part"
msgstr ""

#: part/models.py:815
msgid "Default Expiry"
msgstr ""

#: part/models.py:816
msgid "Expiry time (in days) for stock items of this part"
msgstr ""

#: part/models.py:821 part/templates/part/detail.html:113
msgid "Minimum Stock"
msgstr "Minimalny stan magazynowy"

#: part/models.py:822
msgid "Minimum allowed stock level"
msgstr ""

#: part/models.py:828 part/models.py:2142 part/templates/part/detail.html:106
#: part/templates/part/params.html:29
msgid "Units"
msgstr "Jednostki"

#: part/models.py:829
msgid "Stock keeping units for this part"
msgstr ""

#: part/models.py:835
msgid "Can this part be built from other parts?"
msgstr ""

#: part/models.py:841
msgid "Can this part be used to build other parts?"
msgstr ""

#: part/models.py:847
msgid "Does this part have tracking for unique items?"
msgstr ""

#: part/models.py:852
msgid "Can this part be purchased from external suppliers?"
msgstr ""

#: part/models.py:857
msgid "Can this part be sold to customers?"
msgstr ""

#: part/models.py:861 part/templates/part/detail.html:227
#: templates/js/table_filters.js:21 templates/js/table_filters.js:65
#: templates/js/table_filters.js:241 templates/js/table_filters.js:310
msgid "Active"
msgstr "Aktywny"

#: part/models.py:862
msgid "Is this part active?"
msgstr "Czy ta część jest aktywna?"

#: part/models.py:867
msgid "Is this a virtual part, such as a software product or license?"
msgstr ""

#: part/models.py:872
msgid "Part notes - supports Markdown formatting"
msgstr ""

#: part/models.py:875
msgid "BOM checksum"
msgstr ""

#: part/models.py:875
msgid "Stored BOM checksum"
msgstr ""

#: part/models.py:878
msgid "BOM checked by"
msgstr ""

#: part/models.py:880
msgid "BOM checked date"
msgstr ""

#: part/models.py:884
msgid "Creation User"
msgstr ""

#: part/models.py:1616
msgid "Sell multiple"
msgstr "Sprzedaj wiele"

#: part/models.py:2040
msgid "Test templates can only be created for trackable parts"
msgstr ""

#: part/models.py:2057
msgid "Test with this name already exists for this part"
msgstr ""

#: part/models.py:2077 templates/js/part.js:716 templates/js/stock.js:117
msgid "Test Name"
msgstr "Nazwa testu"

#: part/models.py:2078
msgid "Enter a name for the test"
msgstr ""

#: part/models.py:2083
msgid "Test Description"
msgstr ""

#: part/models.py:2084
msgid "Enter description for this test"
msgstr ""

#: part/models.py:2089 templates/js/part.js:725
#: templates/js/table_filters.js:227
msgid "Required"
msgstr "Wymagane"

#: part/models.py:2090
msgid "Is this test required to pass?"
msgstr ""

#: part/models.py:2095 templates/js/part.js:733
msgid "Requires Value"
msgstr ""

#: part/models.py:2096
msgid "Does this test require a value when adding a test result?"
msgstr ""

#: part/models.py:2101 templates/js/part.js:740
msgid "Requires Attachment"
msgstr ""

#: part/models.py:2102
msgid "Does this test require a file attachment when adding a test result?"
msgstr ""

#: part/models.py:2135
msgid "Parameter template name must be unique"
msgstr ""

#: part/models.py:2140
msgid "Parameter Name"
msgstr ""

#: part/models.py:2142
msgid "Parameter Units"
msgstr ""

#: part/models.py:2170 part/models.py:2219 part/models.py:2220
#: templates/InvenTree/settings/category.html:62
msgid "Parameter Template"
msgstr ""

#: part/models.py:2172
msgid "Data"
msgstr "Dane"

#: part/models.py:2172
msgid "Parameter Value"
msgstr ""

#: part/models.py:2224 templates/InvenTree/settings/category.html:67
msgid "Default Value"
msgstr "Wartość domyślna"

#: part/models.py:2225
msgid "Default Parameter Value"
msgstr ""

#: part/models.py:2255
msgid "Select parent part"
msgstr ""

#: part/models.py:2264
msgid "Select part to be used in BOM"
msgstr ""

#: part/models.py:2270
msgid "BOM quantity for this BOM item"
msgstr ""

#: part/models.py:2272 templates/js/bom.js:216 templates/js/bom.js:285
msgid "Optional"
msgstr ""

#: part/models.py:2272
msgid "This BOM item is optional"
msgstr ""

#: part/models.py:2275
msgid "Overage"
msgstr ""

#: part/models.py:2276
msgid "Estimated build wastage quantity (absolute or percentage)"
msgstr ""

#: part/models.py:2279
msgid "BOM item reference"
msgstr ""

#: part/models.py:2282
msgid "BOM item notes"
msgstr ""

#: part/models.py:2284
msgid "Checksum"
msgstr "Suma kontrolna"

#: part/models.py:2284
msgid "BOM line checksum"
msgstr ""

#: part/models.py:2288 templates/js/bom.js:302 templates/js/bom.js:309
#: templates/js/table_filters.js:51
msgid "Inherited"
msgstr ""

#: part/models.py:2289
msgid "This BOM item is inherited by BOMs for variant parts"
msgstr ""

#: part/models.py:2294 templates/js/bom.js:294
<<<<<<< HEAD
#, fuzzy
#| msgid "Allocate Parts"
msgid "Allow Variants"
msgstr "Przydziel części"
=======
msgid "Allow Variants"
msgstr ""
>>>>>>> 7df72f09

#: part/models.py:2295
msgid "Stock items for variant parts can be used for this BOM item"
msgstr ""

#: part/models.py:2371 part/views.py:1681 part/views.py:1733
#: stock/models.py:292
msgid "Quantity must be integer value for trackable parts"
msgstr ""

#: part/models.py:2380 part/models.py:2382
msgid "Sub part must be specified"
msgstr ""

#: part/models.py:2385
msgid "BOM Item"
msgstr ""

#: part/models.py:2502
msgid "Part 1"
msgstr "Część 1"

#: part/models.py:2506
msgid "Part 2"
msgstr "Część 2"

#: part/models.py:2506
msgid "Select Related Part"
msgstr "Wybierz powiązaną część"

#: part/models.py:2538
msgid "Error creating relationship: check that the part is not related to itself and that the relationship is unique"
msgstr ""

#: part/templates/part/allocation.html:11
msgid "Part Stock Allocations"
msgstr ""

#: part/templates/part/attachments.html:10
msgid "Part Attachments"
msgstr ""

#: part/templates/part/bom-delete.html:6
msgid "Are you sure you want to delete this BOM item?"
msgstr ""

#: part/templates/part/bom-delete.html:8
msgid "Deleting this entry will remove the BOM row from the following part"
msgstr ""

#: part/templates/part/bom.html:10 part/templates/part/navbar.html:48
#: part/templates/part/navbar.html:51
msgid "Bill of Materials"
msgstr "Zestawienie materiałowe"

#: part/templates/part/bom.html:19
#, python-format
msgid "The BOM for <i>%(part)s</i> has changed, and must be validated.<br>"
msgstr ""

#: part/templates/part/bom.html:21
#, python-format
msgid "The BOM for <i>%(part)s</i> was last checked by %(checker)s on %(check_date)s"
msgstr ""

#: part/templates/part/bom.html:25
#, python-format
msgid "The BOM for <i>%(part)s</i> has not been validated."
msgstr ""

#: part/templates/part/bom.html:32
msgid "Remove selected BOM items"
msgstr ""

#: part/templates/part/bom.html:35
msgid "Import BOM data"
msgstr "Importuj dane BOM"

#: part/templates/part/bom.html:39
msgid "Copy BOM from parent part"
msgstr "Kopiuj BOM z części nadrzędnej"

#: part/templates/part/bom.html:43
msgid "New BOM Item"
msgstr ""

#: part/templates/part/bom.html:46
msgid "Finish Editing"
msgstr "Zakończ edycję"

#: part/templates/part/bom.html:51
msgid "Edit BOM"
msgstr ""

#: part/templates/part/bom.html:55
msgid "Validate Bill of Materials"
msgstr ""

#: part/templates/part/bom.html:61 part/views.py:1976
msgid "Export Bill of Materials"
msgstr ""

#: part/templates/part/bom.html:64
msgid "Print BOM Report"
msgstr ""

#: part/templates/part/bom.html:109
msgid "Delete selected BOM items?"
msgstr ""

#: part/templates/part/bom.html:110
msgid "All selected BOM items will be deleted"
msgstr ""

#: part/templates/part/bom.html:160 part/views.py:585
#: templates/js/stock.js:1283
msgid "Create New Part"
msgstr ""

#: part/templates/part/bom_duplicate.html:13
msgid "This part already has a Bill of Materials"
msgstr ""

#: part/templates/part/bom_upload/select_fields.html:11
#: part/templates/part/bom_upload/select_parts.html:11
#: part/templates/part/bom_upload/upload_file.html:11
msgid "Upload Bill of Materials"
msgstr ""

#: part/templates/part/bom_upload/select_fields.html:16
msgid "Step 2 - Select Fields"
msgstr ""

#: part/templates/part/bom_upload/select_fields.html:68
msgid "Duplicate column selection"
msgstr ""

#: part/templates/part/bom_upload/select_parts.html:16
msgid "Step 3 - Select Parts"
msgstr ""

#: part/templates/part/bom_upload/select_parts.html:27
msgid "Submit BOM"
msgstr ""

#: part/templates/part/bom_upload/select_parts.html:40
#: part/templates/part/bom_upload/select_parts.html:69
msgid "Select Part"
msgstr ""

#: part/templates/part/bom_upload/select_parts.html:65
#: part/templates/part/category.html:117
msgid "Create new part"
msgstr ""

#: part/templates/part/bom_upload/upload_file.html:16
msgid "Step 1 - Select BOM File"
msgstr ""

#: part/templates/part/bom_upload/upload_file.html:19
msgid "Requirements for BOM upload"
msgstr ""

#: part/templates/part/bom_upload/upload_file.html:21
msgid "The BOM file must contain the required named columns as provided in the "
msgstr ""

#: part/templates/part/bom_upload/upload_file.html:21
msgid "BOM Upload Template"
msgstr ""

#: part/templates/part/bom_upload/upload_file.html:22
msgid "Each part must already exist in the database"
msgstr ""

#: part/templates/part/bom_validate.html:6
#, python-format
msgid "Confirm that the Bill of Materials (BOM) is valid for:<br><i>%(part)s</i>"
msgstr ""

#: part/templates/part/bom_validate.html:9
msgid "This will validate each line in the BOM."
msgstr ""

#: part/templates/part/build.html:10
msgid "Part Builds"
msgstr ""

#: part/templates/part/build.html:18
msgid "Start New Build"
msgstr ""

#: part/templates/part/category.html:24
msgid "All parts"
msgstr "Wszystkie części"

#: part/templates/part/category.html:29 part/views.py:2379
msgid "Create new part category"
msgstr "Stwórz nową kategorię komponentów"

#: part/templates/part/category.html:35
msgid "Edit part category"
msgstr ""

#: part/templates/part/category.html:40
msgid "Delete part category"
msgstr ""

#: part/templates/part/category.html:50 part/templates/part/category.html:89
msgid "Category Details"
msgstr ""

#: part/templates/part/category.html:55
msgid "Category Path"
msgstr ""

#: part/templates/part/category.html:60
msgid "Category Description"
msgstr ""

#: part/templates/part/category.html:79
#: part/templates/part/category_navbar.html:11
#: part/templates/part/category_navbar.html:18
#: part/templates/part/subcategory.html:16
msgid "Subcategories"
msgstr ""

#: part/templates/part/category.html:84
msgid "Parts (Including subcategories)"
msgstr ""

#: part/templates/part/category.html:113
msgid "Export Part Data"
msgstr ""

#: part/templates/part/category.html:125
msgid "Set category"
msgstr ""

#: part/templates/part/category.html:125
msgid "Set Category"
msgstr ""

#: part/templates/part/category.html:128
msgid "Export Data"
msgstr ""

#: part/templates/part/category.html:132
msgid "View list display"
msgstr ""

#: part/templates/part/category.html:135
msgid "View grid display"
msgstr ""

#: part/templates/part/category.html:209
#: stock/templates/stock/location.html:192 templates/js/stock.js:707
msgid "Create new location"
msgstr ""

#: part/templates/part/category.html:214 part/templates/part/category.html:244
msgid "New Category"
msgstr ""

#: part/templates/part/category.html:215
msgid "Create new category"
msgstr ""

#: part/templates/part/category.html:245
msgid "Create new Part Category"
msgstr ""

#: part/templates/part/category.html:251 stock/views.py:1391
msgid "Create new Stock Location"
msgstr "Utwórz nową lokalizację magazynową"

#: part/templates/part/category_delete.html:5
msgid "Are you sure you want to delete category"
msgstr ""

#: part/templates/part/category_delete.html:8
#, python-format
msgid "This category contains %(count)s child categories"
msgstr ""

#: part/templates/part/category_delete.html:9
msgid "If this category is deleted, these child categories will be moved to the"
msgstr ""

#: part/templates/part/category_delete.html:11
msgid "category"
msgstr "kategoria"

#: part/templates/part/category_delete.html:13
msgid "top level Parts category"
msgstr ""

#: part/templates/part/category_delete.html:25
#, python-format
msgid "This category contains %(count)s parts"
msgstr ""

#: part/templates/part/category_delete.html:27
#, python-format
msgid "If this category is deleted, these parts will be moved to the parent category %(path)s"
msgstr ""

#: part/templates/part/category_delete.html:29
msgid "If this category is deleted, these parts will be moved to the top-level category Teile"
msgstr ""

#: part/templates/part/category_navbar.html:34
#: part/templates/part/category_navbar.html:37
#: part/templates/part/navbar.html:22
msgid "Parameters"
msgstr "Parametry"

#: part/templates/part/category_parametric.html:10
#: part/templates/part/navbar.html:19 part/templates/part/params.html:10
msgid "Part Parameters"
msgstr "Parametry części"

#: part/templates/part/copy_part.html:9 part/views.py:461
msgid "Duplicate Part"
msgstr "Duplikuj część"

#: part/templates/part/copy_part.html:10
#, python-format
msgid "Make a copy of part '%(full_name)s'."
msgstr ""

#: part/templates/part/copy_part.html:14
#: part/templates/part/create_part.html:11
msgid "Possible Matching Parts"
msgstr ""

#: part/templates/part/copy_part.html:15
#: part/templates/part/create_part.html:12
msgid "The new part may be a duplicate of these existing parts"
msgstr ""

#: part/templates/part/create_part.html:17
#, python-format
msgid "%(full_name)s - <i>%(desc)s</i> (%(match_per)s%% match)"
msgstr ""

#: part/templates/part/detail.html:11 part/templates/part/navbar.html:11
msgid "Part Details"
msgstr "Szczegóły części"

#: part/templates/part/detail.html:42
msgid "Latest Serial Number"
msgstr "Ostatni numer seryjny"

#: part/templates/part/detail.html:47
msgid "No serial numbers recorded"
msgstr ""

#: part/templates/part/detail.html:120
msgid "Stock Expiry Time"
msgstr ""

#: part/templates/part/detail.html:139
msgid "Responsible User"
msgstr "Odpowiedzialny użytkownik"

#: part/templates/part/detail.html:153
msgid "Part is virtual (not a physical part)"
msgstr "Część jest wirtualna (nie fizyczna)"

#: part/templates/part/detail.html:155
msgid "Part is not a virtual part"
msgstr "Część nie jest częścią wirtualną"

#: part/templates/part/detail.html:163
msgid "Part is a template part (variants can be made from this part)"
msgstr ""

#: part/templates/part/detail.html:165
msgid "Part is not a template part"
msgstr ""

#: part/templates/part/detail.html:173
msgid "Part can be assembled from other parts"
msgstr ""

#: part/templates/part/detail.html:175
msgid "Part cannot be assembled from other parts"
msgstr ""

#: part/templates/part/detail.html:183
msgid "Part can be used in assemblies"
msgstr ""

#: part/templates/part/detail.html:185
msgid "Part cannot be used in assemblies"
msgstr ""

#: part/templates/part/detail.html:193
msgid "Part stock is tracked by serial number"
msgstr ""

#: part/templates/part/detail.html:195
msgid "Part stock is not tracked by serial number"
msgstr ""

#: part/templates/part/detail.html:203 part/templates/part/detail.html:205
msgid "Part can be purchased from external suppliers"
msgstr ""

#: part/templates/part/detail.html:213
msgid "Part can be sold to customers"
msgstr ""

#: part/templates/part/detail.html:215
msgid "Part cannot be sold to customers"
msgstr ""

#: part/templates/part/detail.html:230
msgid "Part is active"
msgstr ""

#: part/templates/part/detail.html:232
msgid "Part is not active"
msgstr ""

#: part/templates/part/manufacturer.html:11
msgid "Part Manufacturers"
msgstr ""

#: part/templates/part/manufacturer.html:24
msgid "Delete manufacturer parts"
msgstr ""

#: part/templates/part/manufacturer.html:53
#: part/templates/part/supplier.html:57
msgid "Create new manufacturer"
msgstr ""

#: part/templates/part/navbar.html:26 part/templates/part/variants.html:11
msgid "Part Variants"
msgstr ""

#: part/templates/part/navbar.html:29
msgid "Variants"
msgstr ""

#: part/templates/part/navbar.html:40
msgid "Allocated Stock"
msgstr ""

#: part/templates/part/navbar.html:43
msgid "Allocations"
msgstr ""

#: part/templates/part/navbar.html:64 part/templates/part/navbar.html:67
msgid "Used In"
msgstr ""

#: part/templates/part/navbar.html:72 part/templates/part/order_prices.html:12
msgid "Order Price Information"
msgstr ""

#: part/templates/part/navbar.html:75
msgid "Order Price"
msgstr ""

#: part/templates/part/navbar.html:98
msgid "Sales Price Information"
msgstr ""

#: part/templates/part/navbar.html:112 part/templates/part/part_tests.html:10
msgid "Part Test Templates"
msgstr ""

#: part/templates/part/navbar.html:115 stock/templates/stock/item_base.html:409
msgid "Tests"
msgstr ""

#: part/templates/part/navbar.html:119 part/templates/part/navbar.html:122
#: part/templates/part/related.html:10
msgid "Related Parts"
msgstr ""

#: part/templates/part/navbar.html:131 part/templates/part/notes.html:12
msgid "Part Notes"
msgstr ""

#: part/templates/part/order_prices.html:21
msgid "Pricing ranges"
msgstr ""

#: part/templates/part/order_prices.html:26
#: part/templates/part/part_pricing.html:18
msgid "Supplier Pricing"
msgstr ""

#: part/templates/part/order_prices.html:27
#: part/templates/part/order_prices.html:52
#: part/templates/part/order_prices.html:83
#: part/templates/part/part_pricing.html:22
#: part/templates/part/part_pricing.html:48
#: part/templates/part/part_pricing.html:80
msgid "Unit Cost"
msgstr ""

#: part/templates/part/order_prices.html:34
#: part/templates/part/order_prices.html:59
#: part/templates/part/order_prices.html:88
#: part/templates/part/part_pricing.html:28
#: part/templates/part/part_pricing.html:54
#: part/templates/part/part_pricing.html:84
msgid "Total Cost"
msgstr ""

#: part/templates/part/order_prices.html:42
#: part/templates/part/part_pricing.html:36
msgid "No supplier pricing available"
msgstr ""

#: part/templates/part/order_prices.html:51
#: part/templates/part/order_prices.html:103
#: part/templates/part/part_pricing.html:44
msgid "BOM Pricing"
msgstr ""

#: part/templates/part/order_prices.html:67
#: part/templates/part/part_pricing.html:62
msgid "Note: BOM pricing is incomplete for this part"
msgstr ""

#: part/templates/part/order_prices.html:74
#: part/templates/part/part_pricing.html:69
msgid "No BOM pricing available"
msgstr ""

#: part/templates/part/order_prices.html:97
#: part/templates/part/part_pricing.html:93
msgid "No pricing information is available for this part."
msgstr ""

#: part/templates/part/order_prices.html:113
msgid "Stock Pricing"
msgstr ""

#: part/templates/part/order_prices.html:121
msgid "No stock pricing history is available for this part."
msgstr ""

#: part/templates/part/order_prices.html:140
#, python-format
msgid "Single Price - %(currency)s"
msgstr ""

#: part/templates/part/order_prices.html:152
#, python-format
msgid "Single Price Difference - %(currency)s"
msgstr ""

#: part/templates/part/order_prices.html:163
#, python-format
msgid "Part Single Price - %(currency)s"
msgstr ""

#: part/templates/part/params.html:17
msgid "Add new parameter"
msgstr ""

#: part/templates/part/params.html:18
#: templates/InvenTree/settings/category.html:29
#: templates/InvenTree/settings/part.html:44
msgid "New Parameter"
msgstr ""

#: part/templates/part/params.html:28
#: report/templates/report/inventree_test_report_base.html:90
#: stock/models.py:1754 templates/InvenTree/settings/header.html:8
#: templates/js/stock.js:137
msgid "Value"
msgstr ""

#: part/templates/part/params.html:41 templates/InvenTree/settings/user.html:19
msgid "Edit"
msgstr ""

#: part/templates/part/params.html:68
msgid "New Template"
msgstr ""

#: part/templates/part/params.html:69
msgid "Create New Parameter Template"
msgstr ""

#: part/templates/part/part_app_base.html:12
msgid "Part List"
msgstr ""

#: part/templates/part/part_base.html:26 templates/js/company.js:156
#: templates/js/company.js:254 templates/js/part.js:84 templates/js/part.js:161
msgid "Inactive"
msgstr ""

#: part/templates/part/part_base.html:33
msgid "Star this part"
msgstr ""

#: part/templates/part/part_base.html:40
#: stock/templates/stock/item_base.html:75
#: stock/templates/stock/location.html:51
msgid "Barcode actions"
msgstr ""

#: part/templates/part/part_base.html:42
#: stock/templates/stock/item_base.html:77
#: stock/templates/stock/location.html:53 templates/qr_button.html:1
msgid "Show QR Code"
msgstr ""

#: part/templates/part/part_base.html:43
#: stock/templates/stock/item_base.html:93
#: stock/templates/stock/location.html:54
msgid "Print Label"
msgstr ""

#: part/templates/part/part_base.html:48
msgid "Show pricing information"
msgstr ""

#: part/templates/part/part_base.html:52
msgid "Count part stock"
msgstr ""

#: part/templates/part/part_base.html:67
msgid "Part actions"
msgstr ""

#: part/templates/part/part_base.html:70
msgid "Duplicate part"
msgstr ""

#: part/templates/part/part_base.html:73
msgid "Edit part"
msgstr ""

#: part/templates/part/part_base.html:76
msgid "Delete part"
msgstr ""

#: part/templates/part/part_base.html:107
msgid "This is a virtual part"
msgstr ""

#: part/templates/part/part_base.html:113
#, python-format
msgid "This part is a variant of %(link)s"
msgstr ""

#: part/templates/part/part_base.html:130 templates/js/table_filters.js:161
msgid "In Stock"
msgstr ""

#: part/templates/part/part_base.html:143 templates/InvenTree/index.html:131
msgid "Required for Build Orders"
msgstr ""

#: part/templates/part/part_base.html:150
msgid "Required for Sales Orders"
msgstr ""

#: part/templates/part/part_base.html:157
msgid "Allocated to Orders"
msgstr ""

#: part/templates/part/part_base.html:172 templates/js/bom.js:323
msgid "Can Build"
msgstr ""

#: part/templates/part/part_base.html:178 templates/js/part.js:312
#: templates/js/part.js:484
msgid "Building"
msgstr ""

#: part/templates/part/part_base.html:257
msgid "Calculate"
msgstr ""

#: part/templates/part/part_tests.html:17
msgid "Add Test Template"
msgstr ""

#: part/templates/part/part_thumb.html:20
msgid "Select from existing images"
msgstr ""

#: part/templates/part/partial_delete.html:7
#, python-format
msgid "Are you sure you want to delete part '<b>%(full_name)s</b>'?"
msgstr ""

#: part/templates/part/partial_delete.html:12
#, python-format
msgid "This part is used in BOMs for %(count)s other parts. If you delete this part, the BOMs for the following parts will be updated"
msgstr ""

#: part/templates/part/partial_delete.html:22
#, python-format
msgid "There are %(count)s stock entries defined for this part. If you delete this part, the following stock entries will also be deleted:"
msgstr ""

#: part/templates/part/partial_delete.html:33
#, python-format
msgid "There are %(count)s manufacturers defined for this part. If you delete this part, the following manufacturer parts will also be deleted:"
msgstr ""

#: part/templates/part/partial_delete.html:44
#, python-format
msgid "There are %(count)s suppliers defined for this part. If you delete this part, the following supplier parts will also be deleted:"
msgstr ""

#: part/templates/part/partial_delete.html:55
#, python-format
msgid "There are %(count)s unique parts tracked for '%(full_name)s'. Deleting this part will permanently remove this tracking information."
msgstr ""

#: part/templates/part/related.html:18
msgid "Add Related"
msgstr ""

#: part/templates/part/sale_prices.html:10
msgid "Sell Price Information"
msgstr ""

#: part/templates/part/sales_orders.html:18
msgid "New sales order"
msgstr ""

#: part/templates/part/sales_orders.html:18
msgid "New Order"
msgstr ""

#: part/templates/part/set_category.html:9
msgid "Set category for the following parts"
msgstr ""

#: part/templates/part/stock.html:10
msgid "Part Stock"
msgstr ""

#: part/templates/part/stock.html:16
#, python-format
msgid "Showing stock for all variants of <i>%(full_name)s</i>"
msgstr ""

#: part/templates/part/stock_count.html:7 templates/js/bom.js:239
#: templates/js/part.js:302 templates/js/part.js:488
msgid "No Stock"
msgstr ""

#: part/templates/part/stock_count.html:9 templates/InvenTree/index.html:130
msgid "Low Stock"
msgstr ""

#: part/templates/part/supplier.html:10
msgid "Part Suppliers"
msgstr ""

#: part/templates/part/track.html:10
msgid "Part Tracking"
msgstr ""

#: part/templates/part/used_in.html:9
msgid "Assemblies"
msgstr ""

#: part/templates/part/variant_part.html:9
msgid "Create new part variant"
msgstr ""

#: part/templates/part/variant_part.html:10
#, python-format
msgid "Create a new variant of template <i>'%(full_name)s'</i>."
msgstr ""

#: part/templates/part/variants.html:19
msgid "Create new variant"
msgstr ""

#: part/templates/part/variants.html:20
msgid "New Variant"
msgstr ""

#: part/templatetags/inventree_extras.py:97
msgid "Unknown database"
msgstr ""

#: part/views.py:90
msgid "Add Related Part"
msgstr ""

#: part/views.py:145
msgid "Delete Related Part"
msgstr ""

#: part/views.py:159
msgid "Add part attachment"
msgstr ""

#: part/views.py:212 templates/attachment_table.html:32
msgid "Edit attachment"
msgstr ""

#: part/views.py:216
msgid "Part attachment updated"
msgstr ""

#: part/views.py:231
msgid "Delete Part Attachment"
msgstr ""

#: part/views.py:239
msgid "Deleted part attachment"
msgstr ""

#: part/views.py:248
msgid "Create Test Template"
msgstr ""

#: part/views.py:275
msgid "Edit Test Template"
msgstr ""

#: part/views.py:289
msgid "Delete Test Template"
msgstr ""

#: part/views.py:296
msgid "Set Part Category"
msgstr ""

#: part/views.py:346
#, python-brace-format
msgid "Set category for {n} parts"
msgstr ""

#: part/views.py:381
msgid "Create Variant"
msgstr ""

#: part/views.py:466
msgid "Copied part"
msgstr ""

#: part/views.py:520 part/views.py:658
msgid "Possible matches exist - confirm creation of new part"
msgstr ""

#: part/views.py:590
msgid "Created new part"
msgstr ""

#: part/views.py:914
msgid "Part QR Code"
msgstr ""

#: part/views.py:1016
msgid "Upload Part Image"
msgstr ""

#: part/views.py:1022 part/views.py:1057
msgid "Updated part image"
msgstr ""

#: part/views.py:1031
msgid "Select Part Image"
msgstr ""

#: part/views.py:1060
msgid "Part image not found"
msgstr ""

#: part/views.py:1071
msgid "Edit Part Properties"
msgstr ""

#: part/views.py:1106
msgid "Duplicate BOM"
msgstr ""

#: part/views.py:1136
msgid "Confirm duplication of BOM from parent"
msgstr ""

#: part/views.py:1157
msgid "Validate BOM"
msgstr ""

#: part/views.py:1178
msgid "Confirm that the BOM is valid"
msgstr ""

#: part/views.py:1189
msgid "Validated Bill of Materials"
msgstr ""

#: part/views.py:1323
msgid "No BOM file provided"
msgstr ""

#: part/views.py:1684
msgid "Enter a valid quantity"
msgstr ""

#: part/views.py:1709 part/views.py:1712
msgid "Select valid part"
msgstr ""

#: part/views.py:1718
msgid "Duplicate part selected"
msgstr ""

#: part/views.py:1756
msgid "Select a part"
msgstr ""

#: part/views.py:1762
msgid "Selected part creates a circular BOM"
msgstr ""

#: part/views.py:1766
msgid "Specify quantity"
msgstr ""

#: part/views.py:2028
msgid "Confirm Part Deletion"
msgstr ""

#: part/views.py:2035
msgid "Part was deleted"
msgstr ""

#: part/views.py:2044
msgid "Part Pricing"
msgstr ""

#: part/views.py:2178
msgid "Create Part Parameter Template"
msgstr ""

#: part/views.py:2188
msgid "Edit Part Parameter Template"
msgstr ""

#: part/views.py:2195
msgid "Delete Part Parameter Template"
msgstr ""

#: part/views.py:2203
msgid "Create Part Parameter"
msgstr ""

#: part/views.py:2253
msgid "Edit Part Parameter"
msgstr ""

#: part/views.py:2267
msgid "Delete Part Parameter"
msgstr ""

#: part/views.py:2327
msgid "Edit Part Category"
msgstr ""

#: part/views.py:2365
msgid "Delete Part Category"
msgstr ""

#: part/views.py:2371
msgid "Part category was deleted"
msgstr ""

#: part/views.py:2423
msgid "Create Category Parameter Template"
msgstr ""

#: part/views.py:2524
msgid "Edit Category Parameter Template"
msgstr ""

#: part/views.py:2580
msgid "Delete Category Parameter Template"
msgstr ""

#: part/views.py:2599
msgid "Create BOM Item"
msgstr ""

#: part/views.py:2669
msgid "Edit BOM item"
msgstr ""

#: part/views.py:2725
msgid "Confim BOM item deletion"
msgstr ""

#: report/models.py:180
msgid "Template name"
msgstr ""

#: report/models.py:186
msgid "Report template file"
msgstr ""

#: report/models.py:193
msgid "Report template description"
msgstr ""

#: report/models.py:199
msgid "Report revision number (auto-increments)"
msgstr ""

#: report/models.py:275
msgid "Report template is enabled"
msgstr ""

#: report/models.py:295
msgid "StockItem query filters (comma-separated list of key=value pairs)"
msgstr ""

#: report/models.py:303
msgid "Include Installed Tests"
msgstr ""

#: report/models.py:304
msgid "Include test results for stock items installed inside assembled item"
msgstr ""

#: report/models.py:347
msgid "Build Filters"
msgstr ""

#: report/models.py:348
msgid "Build query filters (comma-separated list of key=value pairs"
msgstr ""

#: report/models.py:385
msgid "Part Filters"
msgstr ""

#: report/models.py:386
msgid "Part query filters (comma-separated list of key=value pairs"
msgstr ""

#: report/models.py:416
msgid "Purchase order query filters"
msgstr ""

#: report/models.py:450
msgid "Sales order query filters"
msgstr ""

#: report/models.py:500
msgid "Snippet"
msgstr ""

#: report/models.py:501
msgid "Report snippet file"
msgstr ""

#: report/models.py:505
msgid "Snippet file description"
msgstr ""

#: report/models.py:540
msgid "Asset"
msgstr ""

#: report/models.py:541
msgid "Report asset file"
msgstr ""

#: report/models.py:544
msgid "Asset file description"
msgstr ""

#: report/templates/report/inventree_build_order_base.html:147
msgid "Required For"
msgstr ""

#: report/templates/report/inventree_po_report.html:85
#: report/templates/report/inventree_so_report.html:85
msgid "Line Items"
msgstr ""

#: report/templates/report/inventree_test_report_base.html:21
msgid "Stock Item Test Report"
msgstr ""

#: report/templates/report/inventree_test_report_base.html:83
msgid "Test Results"
msgstr ""

#: report/templates/report/inventree_test_report_base.html:88
#: stock/models.py:1742
msgid "Test"
msgstr ""

#: report/templates/report/inventree_test_report_base.html:89
#: stock/models.py:1748
msgid "Result"
msgstr ""

#: report/templates/report/inventree_test_report_base.html:92
#: templates/js/order.js:195 templates/js/stock.js:982
msgid "Date"
msgstr ""

#: report/templates/report/inventree_test_report_base.html:103
msgid "Pass"
msgstr ""

#: report/templates/report/inventree_test_report_base.html:105
msgid "Fail"
msgstr ""

#: stock/api.py:212
#, python-brace-format
msgid "Updated stock for {n} items"
msgstr ""

#: stock/api.py:281
#, python-brace-format
msgid "Moved {n} parts to {loc}"
msgstr ""

#: stock/forms.py:114 stock/forms.py:418 stock/models.py:507
#: stock/templates/stock/item_base.html:376 templates/js/stock.js:654
msgid "Expiry Date"
msgstr ""

#: stock/forms.py:115 stock/forms.py:419
msgid "Expiration date for this stock item"
msgstr ""

#: stock/forms.py:118
msgid "Enter unique serial numbers (or leave blank)"
msgstr ""

#: stock/forms.py:169
msgid "Destination for serialized stock (by default, will remain in current location)"
msgstr ""

#: stock/forms.py:171
msgid "Serial numbers"
msgstr ""

#: stock/forms.py:171
msgid "Unique serial numbers (must match quantity)"
msgstr ""

#: stock/forms.py:173 stock/forms.py:349
msgid "Add transaction note (optional)"
msgstr ""

#: stock/forms.py:203 stock/forms.py:259
msgid "Select test report template"
msgstr ""

#: stock/forms.py:267 templates/js/table_filters.js:75
#: templates/js/table_filters.js:138
msgid "Include sublocations"
msgstr ""

#: stock/forms.py:267
msgid "Include stock items in sub locations"
msgstr ""

#: stock/forms.py:302
msgid "Stock item to install"
msgstr ""

#: stock/forms.py:309
msgid "Stock quantity to assign"
msgstr ""

#: stock/forms.py:337
msgid "Must not exceed available quantity"
msgstr ""

#: stock/forms.py:347
msgid "Destination location for uninstalled items"
msgstr ""

#: stock/forms.py:351
msgid "Confirm uninstall"
msgstr ""

#: stock/forms.py:351
msgid "Confirm removal of installed stock items"
msgstr ""

#: stock/forms.py:375
msgid "Destination stock location"
msgstr ""

#: stock/forms.py:377
msgid "Add note (required)"
msgstr ""

#: stock/forms.py:381 stock/views.py:852 stock/views.py:1051
msgid "Confirm stock adjustment"
msgstr ""

#: stock/forms.py:381
msgid "Confirm movement of stock items"
msgstr ""

#: stock/forms.py:383
msgid "Set Default Location"
msgstr ""

#: stock/forms.py:383
msgid "Set the destination as the default location for selected parts"
msgstr ""

#: stock/models.py:54 stock/models.py:545
msgid "Owner"
msgstr ""

#: stock/models.py:55 stock/models.py:546
msgid "Select Owner"
msgstr ""

#: stock/models.py:273
msgid "StockItem with this serial number already exists"
msgstr ""

#: stock/models.py:309
#, python-brace-format
msgid "Part type ('{pf}') must be {pe}"
msgstr ""

#: stock/models.py:319 stock/models.py:328
msgid "Quantity must be 1 for item with a serial number"
msgstr ""

#: stock/models.py:320
msgid "Serial number cannot be set if quantity greater than 1"
msgstr ""

#: stock/models.py:342
msgid "Item cannot belong to itself"
msgstr ""

#: stock/models.py:348
msgid "Item must have a build reference if is_building=True"
msgstr ""

#: stock/models.py:355
msgid "Build reference does not point to the same part object"
msgstr ""

#: stock/models.py:397
msgid "Parent Stock Item"
msgstr ""

#: stock/models.py:406
msgid "Base part"
msgstr ""

#: stock/models.py:415
msgid "Select a matching supplier part for this stock item"
msgstr ""

#: stock/models.py:420 stock/templates/stock/stock_app_base.html:8
msgid "Stock Location"
msgstr ""

#: stock/models.py:423
msgid "Where is this stock item located?"
msgstr ""

#: stock/models.py:430
msgid "Packaging this stock item is stored in"
msgstr ""

#: stock/models.py:435 stock/templates/stock/item_base.html:270
msgid "Installed In"
msgstr ""

#: stock/models.py:438
msgid "Is this item installed in another item?"
msgstr ""

#: stock/models.py:454
msgid "Serial number for this item"
msgstr ""

#: stock/models.py:466
msgid "Batch code for this stock item"
msgstr ""

#: stock/models.py:470
msgid "Stock Quantity"
msgstr ""

#: stock/models.py:479
msgid "Source Build"
msgstr ""

#: stock/models.py:481
msgid "Build for this stock item"
msgstr ""

#: stock/models.py:492
msgid "Source Purchase Order"
msgstr ""

#: stock/models.py:495
msgid "Purchase order for this stock item"
msgstr ""

#: stock/models.py:501
msgid "Destination Sales Order"
msgstr ""

#: stock/models.py:508
msgid "Expiry date for stock item. Stock will be considered expired after this date"
msgstr ""

#: stock/models.py:521
msgid "Delete on deplete"
msgstr ""

#: stock/models.py:521
msgid "Delete this Stock Item when stock is depleted"
msgstr ""

#: stock/models.py:531 stock/templates/stock/item_notes.html:13
#: stock/templates/stock/navbar.html:54
msgid "Stock Item Notes"
msgstr ""

#: stock/models.py:541
msgid "Single unit purchase price at time of purchase"
msgstr ""

#: stock/models.py:1009
msgid "Part is not set as trackable"
msgstr ""

#: stock/models.py:1015
msgid "Quantity must be integer"
msgstr ""

#: stock/models.py:1021
#, python-brace-format
msgid "Quantity must not exceed available stock quantity ({n})"
msgstr ""

#: stock/models.py:1024
msgid "Serial numbers must be a list of integers"
msgstr ""

#: stock/models.py:1027
msgid "Quantity does not match serial numbers"
msgstr ""

#: stock/models.py:1034
#, python-brace-format
msgid "Serial numbers already exist: {exists}"
msgstr ""

#: stock/models.py:1192
msgid "StockItem cannot be moved as it is not in stock"
msgstr ""

#: stock/models.py:1666
msgid "Entry notes"
msgstr ""

#: stock/models.py:1719
msgid "Value must be provided for this test"
msgstr ""

#: stock/models.py:1725
msgid "Attachment must be uploaded for this test"
msgstr ""

#: stock/models.py:1743
msgid "Test name"
msgstr ""

#: stock/models.py:1749 templates/js/table_filters.js:217
msgid "Test result"
msgstr ""

#: stock/models.py:1755
msgid "Test output value"
msgstr ""

#: stock/models.py:1762
msgid "Test result attachment"
msgstr ""

#: stock/models.py:1768
msgid "Test notes"
msgstr ""

#: stock/templates/stock/item.html:12
msgid "Stock Tracking Information"
msgstr ""

#: stock/templates/stock/item.html:30
msgid "New Entry"
msgstr ""

#: stock/templates/stock/item_attachments.html:11
msgid "Stock Item Attachments"
msgstr ""

#: stock/templates/stock/item_base.html:33
#: stock/templates/stock/item_base.html:380 templates/js/table_filters.js:150
msgid "Expired"
msgstr ""

#: stock/templates/stock/item_base.html:43
#: stock/templates/stock/item_base.html:382 templates/js/table_filters.js:155
msgid "Stale"
msgstr ""

#: stock/templates/stock/item_base.html:80 templates/js/barcode.js:309
#: templates/js/barcode.js:314
msgid "Unlink Barcode"
msgstr ""

#: stock/templates/stock/item_base.html:82
msgid "Link Barcode"
msgstr ""

#: stock/templates/stock/item_base.html:84 templates/stock_table.html:31
msgid "Scan to Location"
msgstr ""

#: stock/templates/stock/item_base.html:91
msgid "Printing actions"
msgstr ""

#: stock/templates/stock/item_base.html:95
#: stock/templates/stock/item_tests.html:27
msgid "Test Report"
msgstr ""

#: stock/templates/stock/item_base.html:104
msgid "Stock adjustment actions"
msgstr ""

#: stock/templates/stock/item_base.html:108
#: stock/templates/stock/location.html:65 templates/stock_table.html:57
msgid "Count stock"
msgstr ""

#: stock/templates/stock/item_base.html:111 templates/stock_table.html:55
msgid "Add stock"
msgstr ""

#: stock/templates/stock/item_base.html:114 templates/stock_table.html:56
msgid "Remove stock"
msgstr ""

#: stock/templates/stock/item_base.html:117
msgid "Serialize stock"
msgstr ""

#: stock/templates/stock/item_base.html:121
msgid "Transfer stock"
msgstr ""

#: stock/templates/stock/item_base.html:124
msgid "Assign to customer"
msgstr ""

#: stock/templates/stock/item_base.html:127
msgid "Return to stock"
msgstr ""

#: stock/templates/stock/item_base.html:131
msgid "Uninstall stock item"
msgstr ""

#: stock/templates/stock/item_base.html:131
msgid "Uninstall"
msgstr ""

#: stock/templates/stock/item_base.html:140
#: stock/templates/stock/location.html:62
msgid "Stock actions"
msgstr ""

#: stock/templates/stock/item_base.html:143
msgid "Convert to variant"
msgstr ""

#: stock/templates/stock/item_base.html:146
msgid "Duplicate stock item"
msgstr ""

#: stock/templates/stock/item_base.html:148
msgid "Edit stock item"
msgstr ""

#: stock/templates/stock/item_base.html:151
msgid "Delete stock item"
msgstr ""

#: stock/templates/stock/item_base.html:171
msgid "You are not in the list of owners of this item. This stock item cannot be edited."
msgstr ""

#: stock/templates/stock/item_base.html:178
msgid "This stock item is in production and cannot be edited."
msgstr ""

#: stock/templates/stock/item_base.html:179
msgid "Edit the stock item from the build view."
msgstr ""

#: stock/templates/stock/item_base.html:192
msgid "This stock item has not passed all required tests"
msgstr ""

#: stock/templates/stock/item_base.html:200
#, python-format
msgid "This stock item is allocated to Sales Order %(link)s (Quantity: %(qty)s)"
msgstr ""

#: stock/templates/stock/item_base.html:208
#, python-format
msgid "This stock item is allocated to Build %(link)s (Quantity: %(qty)s)"
msgstr ""

#: stock/templates/stock/item_base.html:214
msgid "This stock item is serialized - it has a unique serial number and the quantity cannot be adjusted."
msgstr ""

#: stock/templates/stock/item_base.html:218
msgid "This stock item cannot be deleted as it has child items"
msgstr ""

#: stock/templates/stock/item_base.html:222
msgid "This stock item will be automatically deleted when all stock is depleted."
msgstr ""

#: stock/templates/stock/item_base.html:230
msgid "Stock Item Details"
msgstr ""

#: stock/templates/stock/item_base.html:289 templates/js/build.js:508
msgid "No location set"
msgstr ""

#: stock/templates/stock/item_base.html:296
msgid "Barcode Identifier"
msgstr ""

#: stock/templates/stock/item_base.html:338
msgid "Parent Item"
msgstr ""

#: stock/templates/stock/item_base.html:380
#, python-format
msgid "This StockItem expired on %(item.expiry_date)s"
msgstr ""

#: stock/templates/stock/item_base.html:382
#, python-format
msgid "This StockItem expires on %(item.expiry_date)s"
msgstr ""

#: stock/templates/stock/item_base.html:389 templates/js/stock.js:660
msgid "Last Updated"
msgstr ""

#: stock/templates/stock/item_base.html:394
msgid "Last Stocktake"
msgstr ""

#: stock/templates/stock/item_base.html:398
msgid "No stocktake performed"
msgstr ""

#: stock/templates/stock/item_childs.html:12
msgid "Child Stock Items"
msgstr ""

#: stock/templates/stock/item_childs.html:20
msgid "This stock item does not have any child items"
msgstr ""

#: stock/templates/stock/item_delete.html:9
msgid "Are you sure you want to delete this stock item?"
msgstr ""

#: stock/templates/stock/item_delete.html:12
#, python-format
msgid "This will remove <b>%(qty)s</b> units of <b>%(full_name)s</b> from stock."
msgstr ""

#: stock/templates/stock/item_install.html:7
msgid "Install another StockItem into this item."
msgstr ""

#: stock/templates/stock/item_install.html:10
msgid "Stock items can only be installed if they meet the following criteria"
msgstr ""

#: stock/templates/stock/item_install.html:13
msgid "The StockItem links to a Part which is in the BOM for this StockItem"
msgstr ""

#: stock/templates/stock/item_install.html:14
msgid "The StockItem is currently in stock"
msgstr ""

#: stock/templates/stock/item_installed.html:11
#: stock/templates/stock/navbar.html:27
msgid "Installed Stock Items"
msgstr ""

#: stock/templates/stock/item_serialize.html:5
msgid "Create serialized items from this stock item."
msgstr ""

#: stock/templates/stock/item_serialize.html:7
msgid "Select quantity to serialize, and unique serial numbers."
msgstr ""

#: stock/templates/stock/item_tests.html:11
#: stock/templates/stock/navbar.html:19 stock/templates/stock/navbar.html:22
msgid "Test Data"
msgstr ""

#: stock/templates/stock/item_tests.html:20
msgid "Delete Test Data"
msgstr ""

#: stock/templates/stock/item_tests.html:24
msgid "Add Test Data"
msgstr ""

#: stock/templates/stock/location.html:20
msgid "You are not in the list of owners of this location. This stock location cannot be edited."
msgstr ""

#: stock/templates/stock/location.html:37
msgid "All stock items"
msgstr ""

#: stock/templates/stock/location.html:55
msgid "Check-in Items"
msgstr ""

#: stock/templates/stock/location.html:71
msgid "Location actions"
msgstr ""

#: stock/templates/stock/location.html:73
msgid "Edit location"
msgstr ""

#: stock/templates/stock/location.html:75
msgid "Delete location"
msgstr ""

#: stock/templates/stock/location.html:87
msgid "Location Details"
msgstr ""

#: stock/templates/stock/location.html:92
msgid "Location Path"
msgstr ""

#: stock/templates/stock/location.html:97
msgid "Location Description"
msgstr ""

#: stock/templates/stock/location.html:102
#: stock/templates/stock/location_navbar.html:11
#: stock/templates/stock/location_navbar.html:18
#: stock/templates/stock/sublocation.html:16
msgid "Sublocations"
msgstr ""

#: stock/templates/stock/location.html:112
msgid "Stock Details"
msgstr ""

#: stock/templates/stock/location.html:117 templates/InvenTree/search.html:279
#: templates/stats.html:97 users/models.py:41
msgid "Stock Locations"
msgstr ""

#: stock/templates/stock/location_delete.html:7
msgid "Are you sure you want to delete this stock location?"
msgstr ""

#: stock/templates/stock/navbar.html:11
msgid "Stock Item Tracking"
msgstr ""

#: stock/templates/stock/navbar.html:14
msgid "History"
msgstr ""

#: stock/templates/stock/navbar.html:30
msgid "Installed Items"
msgstr ""

#: stock/templates/stock/navbar.html:38
msgid "Child Items"
msgstr ""

#: stock/templates/stock/navbar.html:41
msgid "Children"
msgstr ""

#: stock/templates/stock/stock_adjust.html:43
msgid "Remove item"
msgstr ""

#: stock/templates/stock/stock_app_base.html:16
msgid "Loading..."
msgstr ""

#: stock/templates/stock/stock_uninstall.html:8
msgid "The following stock items will be uninstalled"
msgstr ""

#: stock/templates/stock/stockitem_convert.html:7 stock/views.py:1364
msgid "Convert Stock Item"
msgstr ""

#: stock/templates/stock/stockitem_convert.html:8
#, python-format
msgid "This stock item is current an instance of <i>%(part)s</i>"
msgstr ""

#: stock/templates/stock/stockitem_convert.html:9
msgid "It can be converted to one of the part variants listed below."
msgstr ""

#: stock/templates/stock/stockitem_convert.html:14
msgid "This action cannot be easily undone"
msgstr ""

#: stock/templates/stock/sublocation.html:23 templates/stock_table.html:37
msgid "Printing Actions"
msgstr ""

#: stock/templates/stock/sublocation.html:27 templates/stock_table.html:41
msgid "Print labels"
msgstr ""

#: stock/templates/stock/tracking_delete.html:6
msgid "Are you sure you want to delete this stock tracking entry?"
msgstr ""

#: stock/views.py:123
msgid "Edit Stock Location"
msgstr ""

#: stock/views.py:230 stock/views.py:1343 stock/views.py:1465
#: stock/views.py:1830
msgid "Owner is required (ownership control is enabled)"
msgstr ""

#: stock/views.py:245
msgid "Stock Location QR code"
msgstr ""

#: stock/views.py:265
msgid "Add Stock Item Attachment"
msgstr ""

#: stock/views.py:311
msgid "Edit Stock Item Attachment"
msgstr ""

#: stock/views.py:327
msgid "Delete Stock Item Attachment"
msgstr ""

#: stock/views.py:343
msgid "Assign to Customer"
msgstr ""

#: stock/views.py:352
msgid "Customer must be specified"
msgstr ""

#: stock/views.py:376
msgid "Return to Stock"
msgstr ""

#: stock/views.py:385
msgid "Specify a valid location"
msgstr ""

#: stock/views.py:396
msgid "Stock item returned from customer"
msgstr ""

#: stock/views.py:407
msgid "Delete All Test Data"
msgstr ""

#: stock/views.py:424
msgid "Confirm test data deletion"
msgstr ""

#: stock/views.py:444
msgid "Add Test Result"
msgstr ""

#: stock/views.py:484
msgid "Edit Test Result"
msgstr ""

#: stock/views.py:501
msgid "Delete Test Result"
msgstr ""

#: stock/views.py:509
msgid "Stock Export Options"
msgstr ""

#: stock/views.py:630
msgid "Stock Item QR Code"
msgstr ""

#: stock/views.py:656
msgid "Install Stock Item"
msgstr ""

#: stock/views.py:755
msgid "Uninstall Stock Items"
msgstr ""

#: stock/views.py:863
msgid "Uninstalled stock items"
msgstr ""

#: stock/views.py:888
msgid "Adjust Stock"
msgstr ""

#: stock/views.py:998
msgid "Move Stock Items"
msgstr ""

#: stock/views.py:998
msgid "Move"
msgstr ""

#: stock/views.py:999
msgid "Count Stock Items"
msgstr ""

#: stock/views.py:999
msgid "Count"
msgstr ""

#: stock/views.py:1000
msgid "Remove From Stock"
msgstr ""

#: stock/views.py:1000
msgid "Take"
msgstr ""

#: stock/views.py:1001
msgid "Add Stock Items"
msgstr ""

#: stock/views.py:1001 users/models.py:183
msgid "Add"
msgstr ""

#: stock/views.py:1002
msgid "Delete Stock Items"
msgstr ""

#: stock/views.py:1031
msgid "Must enter integer value"
msgstr ""

#: stock/views.py:1036
msgid "Quantity must be positive"
msgstr ""

#: stock/views.py:1043
#, python-brace-format
msgid "Quantity must not exceed {x}"
msgstr ""

#: stock/views.py:1107
msgid "No action performed"
msgstr ""

#: stock/views.py:1122
#, python-brace-format
msgid "Added stock to {n} items"
msgstr ""

#: stock/views.py:1137
#, python-brace-format
msgid "Removed stock from {n} items"
msgstr ""

#: stock/views.py:1150
#, python-brace-format
msgid "Counted stock for {n} items"
msgstr ""

#: stock/views.py:1190
msgid "No items were moved"
msgstr ""

#: stock/views.py:1193
#, python-brace-format
msgid "Moved {n} items to {dest}"
msgstr ""

#: stock/views.py:1212
#, python-brace-format
msgid "Deleted {n} stock items"
msgstr ""

#: stock/views.py:1222
msgid "Edit Stock Item Status"
msgstr ""

#: stock/views.py:1245
msgid "Edit Stock Item"
msgstr ""

#: stock/views.py:1482
msgid "Serialize Stock"
msgstr ""

#: stock/views.py:1575 templates/js/build.js:244
msgid "Create new Stock Item"
msgstr ""

#: stock/views.py:1717
msgid "Duplicate Stock Item"
msgstr ""

#: stock/views.py:1799
msgid "Quantity cannot be negative"
msgstr ""

#: stock/views.py:1899
msgid "Delete Stock Location"
msgstr ""

#: stock/views.py:1912
msgid "Delete Stock Item"
msgstr ""

#: stock/views.py:1923
msgid "Delete Stock Tracking Entry"
msgstr ""

#: stock/views.py:1930
msgid "Edit Stock Tracking Entry"
msgstr ""

#: stock/views.py:1939
msgid "Add Stock Tracking Entry"
msgstr ""

#: templates/403.html:5 templates/403.html:11
msgid "Permission Denied"
msgstr ""

#: templates/403.html:14
msgid "You do not have permission to view this page."
msgstr ""

#: templates/404.html:5 templates/404.html:11
msgid "Page Not Found"
msgstr ""

#: templates/404.html:14
msgid "The requested page does not exist"
msgstr ""

#: templates/InvenTree/index.html:7
msgid "Index"
msgstr ""

#: templates/InvenTree/index.html:98
msgid "Starred Parts"
msgstr ""

#: templates/InvenTree/index.html:99
msgid "Latest Parts"
msgstr ""

#: templates/InvenTree/index.html:100
msgid "BOM Waiting Validation"
msgstr ""

#: templates/InvenTree/index.html:129
msgid "Recently Updated"
msgstr ""

#: templates/InvenTree/index.html:145
msgid "Expired Stock"
msgstr ""

#: templates/InvenTree/index.html:146
msgid "Stale Stock"
msgstr ""

#: templates/InvenTree/index.html:184
msgid "Build Orders In Progress"
msgstr ""

#: templates/InvenTree/index.html:185
msgid "Overdue Build Orders"
msgstr ""

#: templates/InvenTree/index.html:206
msgid "Outstanding Purchase Orders"
msgstr ""

#: templates/InvenTree/index.html:207
msgid "Overdue Purchase Orders"
msgstr ""

#: templates/InvenTree/index.html:229
msgid "Outstanding Sales Orders"
msgstr ""

#: templates/InvenTree/index.html:230
msgid "Overdue Sales Orders"
msgstr ""

#: templates/InvenTree/search.html:8 templates/InvenTree/search.html:14
msgid "Search Results"
msgstr ""

#: templates/InvenTree/search.html:24
msgid "Enter a search query"
msgstr ""

#: templates/InvenTree/search.html:268 templates/js/stock.js:298
msgid "Shipped to customer"
msgstr ""

#: templates/InvenTree/search.html:271 templates/js/stock.js:308
msgid "No stock location set"
msgstr ""

#: templates/InvenTree/settings/appearance.html:10
msgid "Theme Settings"
msgstr ""

#: templates/InvenTree/settings/appearance.html:17
msgid "Color Themes"
msgstr ""

#: templates/InvenTree/settings/appearance.html:29
#, python-format
msgid "\n"
"        The CSS sheet \"%(invalid_color_theme)s.css\" for the currently selected color theme was not found.<br>\n"
"        Please select another color theme :)\n"
"    "
msgstr ""

#: templates/InvenTree/settings/appearance.html:39
msgid "Language"
msgstr ""

#: templates/InvenTree/settings/appearance.html:61
msgid "Set Language"
msgstr ""

#: templates/InvenTree/settings/build.html:10
msgid "Build Order Settings"
msgstr ""

#: templates/InvenTree/settings/category.html:9
msgid "Category Settings"
msgstr ""

#: templates/InvenTree/settings/category.html:25
msgid "Category Parameter Templates"
msgstr ""

#: templates/InvenTree/settings/category.html:52
msgid "No category parameter templates found"
msgstr ""

#: templates/InvenTree/settings/category.html:70
#: templates/InvenTree/settings/part.html:81
msgid "Edit Template"
msgstr ""

#: templates/InvenTree/settings/category.html:71
#: templates/InvenTree/settings/part.html:82
msgid "Delete Template"
msgstr ""

#: templates/InvenTree/settings/currencies.html:10
msgid "Currency Settings"
msgstr ""

#: templates/InvenTree/settings/currencies.html:18
msgid "Base Currency"
msgstr ""

#: templates/InvenTree/settings/currencies.html:22
msgid "Exchange Rates"
msgstr ""

#: templates/InvenTree/settings/currencies.html:32
msgid "Last Update"
msgstr ""

#: templates/InvenTree/settings/currencies.html:38
msgid "Never"
msgstr ""

#: templates/InvenTree/settings/currencies.html:43
msgid "Update Now"
msgstr ""

#: templates/InvenTree/settings/global.html:10
msgid "Global InvenTree Settings"
msgstr ""

#: templates/InvenTree/settings/global.html:26
msgid "Barcode Settings"
msgstr ""

#: templates/InvenTree/settings/header.html:7
msgid "Setting"
msgstr ""

#: templates/InvenTree/settings/part.html:9
msgid "Part Settings"
msgstr ""

#: templates/InvenTree/settings/part.html:14
msgid "Part Options"
msgstr ""

#: templates/InvenTree/settings/part.html:40
msgid "Part Parameter Templates"
msgstr ""

#: templates/InvenTree/settings/part.html:61
msgid "No part parameter templates found"
msgstr ""

#: templates/InvenTree/settings/po.html:9
msgid "Purchase Order Settings"
msgstr ""

#: templates/InvenTree/settings/report.html:10
msgid "Report Settings"
msgstr ""

#: templates/InvenTree/settings/setting.html:23
msgid "No value set"
msgstr ""

#: templates/InvenTree/settings/setting.html:31
msgid "Edit setting"
msgstr ""

#: templates/InvenTree/settings/settings.html:8
#: templates/InvenTree/settings/settings.html:14 templates/navbar.html:84
msgid "Settings"
msgstr ""

#: templates/InvenTree/settings/so.html:9
msgid "Sales Order Settings"
msgstr ""

#: templates/InvenTree/settings/stock.html:9
msgid "Stock Settings"
msgstr ""

#: templates/InvenTree/settings/stock.html:13 templates/stock_table.html:50
msgid "Stock Options"
msgstr ""

#: templates/InvenTree/settings/tabs.html:3
#: templates/InvenTree/settings/user.html:10
msgid "User Settings"
msgstr ""

#: templates/InvenTree/settings/tabs.html:6
msgid "Account"
msgstr ""

#: templates/InvenTree/settings/tabs.html:9
msgid "Appearance"
msgstr ""

#: templates/InvenTree/settings/tabs.html:13
msgid "InvenTree Settings"
msgstr ""

#: templates/InvenTree/settings/tabs.html:16
msgid "Global"
msgstr ""

#: templates/InvenTree/settings/tabs.html:19
msgid "Currencies"
msgstr ""

#: templates/InvenTree/settings/tabs.html:22
msgid "Report"
msgstr ""

#: templates/InvenTree/settings/tabs.html:25
msgid "Categories"
msgstr ""

#: templates/InvenTree/settings/user.html:16
msgid "User Information"
msgstr ""

#: templates/InvenTree/settings/user.html:21
msgid "Change Password"
msgstr ""

#: templates/InvenTree/settings/user.html:28
#: templates/registration/login.html:58
msgid "Username"
msgstr ""

#: templates/InvenTree/settings/user.html:32
msgid "First Name"
msgstr ""

#: templates/InvenTree/settings/user.html:36
msgid "Last Name"
msgstr ""

#: templates/InvenTree/settings/user.html:40
msgid "Email Address"
msgstr ""

#: templates/about.html:13
msgid "InvenTree Version Information"
msgstr ""

#: templates/about.html:22
msgid "InvenTree Version"
msgstr ""

#: templates/about.html:26
msgid "Up to Date"
msgstr ""

#: templates/about.html:28
msgid "Update Available"
msgstr ""

#: templates/about.html:34
msgid "API Version"
msgstr ""

#: templates/about.html:39
msgid "Django Version"
msgstr ""

#: templates/about.html:46
msgid "Commit Hash"
msgstr ""

#: templates/about.html:53
msgid "Commit Date"
msgstr ""

#: templates/about.html:58
msgid "InvenTree Documentation"
msgstr ""

#: templates/about.html:63
msgid "View Code on GitHub"
msgstr ""

#: templates/about.html:68
msgid "Credits"
msgstr ""

#: templates/about.html:73
msgid "Mobile App"
msgstr ""

#: templates/about.html:78
msgid "Submit Bug Report"
msgstr ""

#: templates/about.html:85 templates/clip.html:4
msgid "copy to clipboard"
msgstr ""

#: templates/about.html:85
msgid "copy version information"
msgstr ""

#: templates/about.html:95 templates/js/modals.js:568
#: templates/js/modals.js:846 templates/modals.html:29 templates/modals.html:54
#: templates/modals.html:97
msgid "Close"
msgstr ""

#: templates/attachment_table.html:6
msgid "Add Attachment"
msgstr ""

#: templates/attachment_table.html:17
msgid "Uploaded"
msgstr ""

#: templates/attachment_table.html:35
msgid "Delete attachment"
msgstr ""

#: templates/image_download.html:8
msgid "Specify URL for downloading image"
msgstr ""

#: templates/image_download.html:11
msgid "Must be a valid image URL"
msgstr ""

#: templates/image_download.html:12
msgid "Remote server must be accessible"
msgstr ""

#: templates/image_download.html:13
msgid "Remote image must not exceed maximum allowable file size"
msgstr ""

#: templates/js/barcode.js:8
msgid "Scan barcode data here using wedge scanner"
msgstr ""

#: templates/js/barcode.js:10
msgid "Enter barcode data"
msgstr ""

#: templates/js/barcode.js:14
msgid "Barcode"
msgstr ""

#: templates/js/barcode.js:32
msgid "Enter optional notes for stock transfer"
msgstr ""

#: templates/js/barcode.js:33
msgid "Enter notes"
msgstr ""

#: templates/js/barcode.js:71
msgid "Server error"
msgstr ""

#: templates/js/barcode.js:92
msgid "Unknown response from server"
msgstr ""

#: templates/js/barcode.js:119 templates/js/modals.js:901
msgid "Invalid server response"
msgstr ""

#: templates/js/barcode.js:212
msgid "Scan barcode data below"
msgstr ""

#: templates/js/barcode.js:270
msgid "No URL in response"
msgstr ""

#: templates/js/barcode.js:288
msgid "Link Barcode to Stock Item"
msgstr ""

#: templates/js/barcode.js:311
msgid "This will remove the association between this stock item and the barcode"
msgstr ""

#: templates/js/barcode.js:317
msgid "Unlink"
msgstr ""

#: templates/js/barcode.js:376
msgid "Remove stock item"
msgstr ""

#: templates/js/barcode.js:418
msgid "Check Stock Items into Location"
msgstr ""

#: templates/js/barcode.js:422 templates/js/barcode.js:547
msgid "Check In"
msgstr ""

#: templates/js/barcode.js:462 templates/js/barcode.js:586
msgid "Error transferring stock"
msgstr ""

#: templates/js/barcode.js:481
msgid "Stock Item already scanned"
msgstr ""

#: templates/js/barcode.js:485
msgid "Stock Item already in this location"
msgstr ""

#: templates/js/barcode.js:492
msgid "Added stock item"
msgstr ""

#: templates/js/barcode.js:499
msgid "Barcode does not match Stock Item"
msgstr ""

#: templates/js/barcode.js:542
msgid "Check Into Location"
msgstr ""

#: templates/js/barcode.js:605
msgid "Barcode does not match a valid location"
msgstr ""

#: templates/js/bom.js:175 templates/js/build.js:1004
msgid "Open subassembly"
msgstr ""

#: templates/js/bom.js:249
msgid "Purchase Price Range"
msgstr ""

#: templates/js/bom.js:257
msgid "Purchase Price Average"
msgstr ""

#: templates/js/bom.js:277
msgid "No pricing available"
msgstr ""

#: templates/js/bom.js:313 templates/js/bom.js:399
msgid "View BOM"
msgstr ""

#: templates/js/bom.js:373
msgid "Validate BOM Item"
msgstr ""

#: templates/js/bom.js:375
msgid "This line has been validated"
msgstr ""

#: templates/js/bom.js:377
msgid "Edit BOM Item"
msgstr ""

#: templates/js/bom.js:379
msgid "Delete BOM Item"
msgstr ""

#: templates/js/bom.js:470 templates/js/build.js:340 templates/js/build.js:1102
msgid "No BOM items found"
msgstr ""

#: templates/js/build.js:62
msgid "Auto-allocate stock items to this output"
msgstr ""

#: templates/js/build.js:70
msgid "Unallocate stock from build output"
msgstr ""

#: templates/js/build.js:80
msgid "Complete build output"
msgstr ""

#: templates/js/build.js:89
msgid "Delete build output"
msgstr ""

#: templates/js/build.js:243 templates/stock_table.html:20
msgid "New Stock Item"
msgstr ""

#: templates/js/build.js:559
msgid "Required Part"
msgstr ""

#: templates/js/build.js:580
msgid "Quantity Per"
msgstr ""

#: templates/js/build.js:648 templates/js/build.js:1066
#: templates/stock_table.html:59
msgid "Order stock"
msgstr ""

#: templates/js/build.js:701
msgid "No builds matching query"
msgstr ""

#: templates/js/build.js:718 templates/js/part.js:390 templates/js/part.js:634
#: templates/js/stock.js:509 templates/js/stock.js:936
msgid "Select"
msgstr ""

#: templates/js/build.js:738
msgid "Build order is overdue"
msgstr ""

#: templates/js/build.js:837
msgid "No parts allocated for"
msgstr ""

#: templates/js/company.js:74
msgid "Parts Supplied"
msgstr ""

#: templates/js/company.js:83
msgid "Parts Manufactured"
msgstr ""

#: templates/js/company.js:96
msgid "No company information found"
msgstr ""

#: templates/js/company.js:129
msgid "No manufacturer parts found"
msgstr ""

#: templates/js/company.js:148 templates/js/company.js:246
#: templates/js/part.js:68 templates/js/part.js:153
msgid "Template part"
msgstr ""

#: templates/js/company.js:152 templates/js/company.js:250
#: templates/js/part.js:72 templates/js/part.js:157
msgid "Assembled part"
msgstr ""

#: templates/js/company.js:227
msgid "No supplier parts found"
msgstr ""

#: templates/js/filters.js:167 templates/js/filters.js:397
msgid "true"
msgstr ""

#: templates/js/filters.js:171 templates/js/filters.js:398
msgid "false"
msgstr ""

#: templates/js/filters.js:193
msgid "Select filter"
msgstr ""

#: templates/js/filters.js:268
msgid "Add new filter"
msgstr ""

#: templates/js/filters.js:271
msgid "Clear all filters"
msgstr ""

#: templates/js/filters.js:296
msgid "Create filter"
msgstr ""

#: templates/js/label.js:10 templates/js/report.js:98
msgid "Select Stock Items"
msgstr ""

#: templates/js/label.js:11
msgid "Stock item(s) must be selected before printing labels"
msgstr ""

#: templates/js/label.js:29 templates/js/label.js:79
msgid "No Labels Found"
msgstr ""

#: templates/js/label.js:30
msgid "No labels found which match selected stock item(s)"
msgstr ""

#: templates/js/label.js:61
msgid "Select Stock Locations"
msgstr ""

#: templates/js/label.js:62
msgid "Stock location(s) must be selected before printing labels"
msgstr ""

#: templates/js/label.js:80
msgid "No labels found which match selected stock location(s)"
msgstr ""

#: templates/js/label.js:154
msgid "stock items selected"
msgstr ""

#: templates/js/label.js:162
msgid "Select Label"
msgstr ""

#: templates/js/label.js:177
msgid "Select Label Template"
msgstr ""

#: templates/js/modals.js:265
msgid "Waiting for server..."
msgstr ""

#: templates/js/modals.js:424
msgid "Show Error Information"
msgstr ""

#: templates/js/modals.js:491 templates/modals.html:76
msgid "Accept"
msgstr ""

#: templates/js/modals.js:492 templates/modals.html:75
msgid "Cancel"
msgstr ""

#: templates/js/modals.js:556
msgid "Loading Data"
msgstr ""

#: templates/js/modals.js:567 templates/js/modals.js:845
#: templates/modals.html:30 templates/modals.html:55
msgid "Submit"
msgstr ""

#: templates/js/modals.js:797
msgid "Invalid response from server"
msgstr ""

#: templates/js/modals.js:797
msgid "Form data missing from server response"
msgstr ""

#: templates/js/modals.js:810
msgid "Error posting form data"
msgstr ""

#: templates/js/modals.js:901
msgid "JSON response missing form data"
msgstr ""

#: templates/js/modals.js:911
msgid "No Response"
msgstr ""

#: templates/js/modals.js:912
msgid "No response from the InvenTree server"
msgstr ""

#: templates/js/modals.js:916
msgid "Error 400: Bad Request"
msgstr ""

#: templates/js/modals.js:917
msgid "Server returned error code 400"
msgstr ""

#: templates/js/modals.js:921
msgid "Error 401: Not Authenticated"
msgstr ""

#: templates/js/modals.js:922
msgid "Authentication credentials not supplied"
msgstr ""

#: templates/js/modals.js:926
msgid "Error 403: Permission Denied"
msgstr ""

#: templates/js/modals.js:927
msgid "You do not have the required permissions to access this function"
msgstr ""

#: templates/js/modals.js:931
msgid "Error 404: Resource Not Found"
msgstr ""

#: templates/js/modals.js:932
msgid "The requested resource could not be located on the server"
msgstr ""

#: templates/js/modals.js:936
msgid "Error 408: Timeout"
msgstr ""

#: templates/js/modals.js:937
msgid "Connection timeout while requesting data from server"
msgstr ""

#: templates/js/modals.js:940
msgid "Error requesting form data"
msgstr ""

#: templates/js/order.js:138
msgid "No purchase orders found"
msgstr ""

#: templates/js/order.js:162 templates/js/order.js:257
msgid "Order is overdue"
msgstr ""

#: templates/js/order.js:234
msgid "No sales orders found"
msgstr ""

#: templates/js/part.js:10
msgid "YES"
msgstr ""

#: templates/js/part.js:12
msgid "NO"
msgstr ""

#: templates/js/part.js:60 templates/js/part.js:145
msgid "Trackable part"
msgstr ""

#: templates/js/part.js:64 templates/js/part.js:149
msgid "Virtual part"
msgstr ""

#: templates/js/part.js:76
msgid "Starred part"
msgstr ""

#: templates/js/part.js:80
msgid "Salable part"
msgstr ""

#: templates/js/part.js:194
msgid "No variants found"
msgstr ""

#: templates/js/part.js:280 templates/js/part.js:518
msgid "No parts found"
msgstr ""

#: templates/js/part.js:457
msgid "No category"
msgstr ""

#: templates/js/part.js:475 templates/js/table_filters.js:323
msgid "Low stock"
msgstr ""

#: templates/js/part.js:659 templates/js/stock.js:960
msgid "Path"
msgstr ""

#: templates/js/part.js:702
msgid "No test templates matching query"
msgstr ""

#: templates/js/part.js:753 templates/js/stock.js:75
msgid "Edit test result"
msgstr ""

#: templates/js/part.js:754 templates/js/stock.js:76
msgid "Delete test result"
msgstr ""

#: templates/js/part.js:760
msgid "This test is defined for a parent part"
msgstr ""

#: templates/js/part.js:805
<<<<<<< HEAD
#, fuzzy
#| msgid "Single Price"
=======
>>>>>>> 7df72f09
msgid "Single Price Difference"
msgstr ""

#: templates/js/report.js:47
msgid "items selected"
msgstr ""

#: templates/js/report.js:55
msgid "Select Report Template"
msgstr ""

#: templates/js/report.js:70
msgid "Select Test Report Template"
msgstr ""

#: templates/js/report.js:99
msgid "Stock item(s) must be selected before printing reports"
msgstr ""

#: templates/js/report.js:116 templates/js/report.js:169
#: templates/js/report.js:223 templates/js/report.js:277
#: templates/js/report.js:331
msgid "No Reports Found"
msgstr ""

#: templates/js/report.js:117
msgid "No report templates found which match selected stock item(s)"
msgstr ""

#: templates/js/report.js:152
msgid "Select Builds"
msgstr ""

#: templates/js/report.js:153
msgid "Build(s) must be selected before printing reports"
msgstr ""

#: templates/js/report.js:170
msgid "No report templates found which match selected build(s)"
msgstr ""

#: templates/js/report.js:205
msgid "Select Parts"
msgstr ""

#: templates/js/report.js:206
msgid "Part(s) must be selected before printing reports"
msgstr ""

#: templates/js/report.js:224
msgid "No report templates found which match selected part(s)"
msgstr ""

#: templates/js/report.js:259
msgid "Select Purchase Orders"
msgstr ""

#: templates/js/report.js:260
msgid "Purchase Order(s) must be selected before printing report"
msgstr ""

#: templates/js/report.js:278 templates/js/report.js:332
msgid "No report templates found which match selected orders"
msgstr ""

#: templates/js/report.js:313
msgid "Select Sales Orders"
msgstr ""

#: templates/js/report.js:314
msgid "Sales Order(s) must be selected before printing report"
msgstr ""

#: templates/js/stock.js:38
msgid "PASS"
msgstr ""

#: templates/js/stock.js:40
msgid "FAIL"
msgstr ""

#: templates/js/stock.js:45
msgid "NO RESULT"
msgstr ""

#: templates/js/stock.js:71
msgid "Add test result"
msgstr ""

#: templates/js/stock.js:97
msgid "No test results found"
msgstr ""

#: templates/js/stock.js:145
msgid "Test Date"
msgstr ""

#: templates/js/stock.js:290
msgid "In production"
msgstr ""

#: templates/js/stock.js:294
msgid "Installed in Stock Item"
msgstr ""

#: templates/js/stock.js:302
msgid "Assigned to Sales Order"
msgstr ""

#: templates/js/stock.js:334
msgid "No stock items matching query"
msgstr ""

#: templates/js/stock.js:355
msgid "items"
msgstr ""

#: templates/js/stock.js:447
msgid "batches"
msgstr ""

#: templates/js/stock.js:474
msgid "locations"
msgstr ""

#: templates/js/stock.js:476
msgid "Undefined location"
msgstr ""

#: templates/js/stock.js:577
msgid "Stock item is in production"
msgstr ""

#: templates/js/stock.js:582
msgid "Stock item assigned to sales order"
msgstr ""

#: templates/js/stock.js:585
msgid "Stock item assigned to customer"
msgstr ""

#: templates/js/stock.js:589
msgid "Stock item has expired"
msgstr ""

#: templates/js/stock.js:591
msgid "Stock item will expire soon"
msgstr ""

#: templates/js/stock.js:595
msgid "Stock item has been allocated"
msgstr ""

#: templates/js/stock.js:599
msgid "Stock item has been installed in another item"
msgstr ""

#: templates/js/stock.js:607
msgid "Stock item has been rejected"
msgstr ""

#: templates/js/stock.js:611
msgid "Stock item is lost"
msgstr ""

#: templates/js/stock.js:614
msgid "Stock item is destroyed"
msgstr ""

#: templates/js/stock.js:618 templates/js/table_filters.js:143
msgid "Depleted"
msgstr ""

#: templates/js/stock.js:647
msgid "Stocktake"
msgstr ""

#: templates/js/stock.js:823
msgid "Stock Status"
msgstr ""

#: templates/js/stock.js:838
msgid "Set Stock Status"
msgstr ""

#: templates/js/stock.js:852
msgid "Select Status Code"
msgstr ""

#: templates/js/stock.js:853
msgid "Status code must be selected"
msgstr ""

#: templates/js/stock.js:992
msgid "Invalid date"
msgstr ""

#: templates/js/stock.js:1039
msgid "Location no longer exists"
msgstr ""

#: templates/js/stock.js:1058
msgid "Purchase order no longer exists"
msgstr ""

#: templates/js/stock.js:1077
msgid "Customer no longer exists"
msgstr ""

#: templates/js/stock.js:1095
msgid "Stock item no longer exists"
msgstr ""

#: templates/js/stock.js:1118
msgid "Added"
msgstr ""

#: templates/js/stock.js:1126
msgid "Removed"
msgstr ""

#: templates/js/stock.js:1158
msgid "No user information"
msgstr ""

#: templates/js/stock.js:1170
msgid "Edit tracking entry"
msgstr ""

#: templates/js/stock.js:1171
msgid "Delete tracking entry"
msgstr ""

#: templates/js/stock.js:1295
msgid "Create New Location"
msgstr ""

#: templates/js/stock.js:1336
<<<<<<< HEAD
#, fuzzy
#| msgid "Completed items"
msgid "No installed items"
msgstr "Ukończone elementy"
=======
msgid "No installed items"
msgstr ""
>>>>>>> 7df72f09

#: templates/js/stock.js:1359
msgid "Serial"
msgstr ""

#: templates/js/stock.js:1387
<<<<<<< HEAD
#, fuzzy
#| msgid "Stock Item"
msgid "Uninstall Stock Item"
msgstr "Element magazynowy"
=======
msgid "Uninstall Stock Item"
msgstr ""
>>>>>>> 7df72f09

#: templates/js/table_filters.js:43
msgid "Trackable Part"
msgstr ""

#: templates/js/table_filters.js:47
msgid "Validated"
msgstr ""

#: templates/js/table_filters.js:55
<<<<<<< HEAD
#, fuzzy
#| msgid "Allocate Stock"
msgid "Allow Variant Stock"
msgstr "Przydziel zapasy"
=======
msgid "Allow Variant Stock"
msgstr ""
>>>>>>> 7df72f09

#: templates/js/table_filters.js:76
msgid "Include locations"
msgstr ""

#: templates/js/table_filters.js:86 templates/js/table_filters.js:87
#: templates/js/table_filters.js:300
msgid "Include subcategories"
msgstr ""

#: templates/js/table_filters.js:97 templates/js/table_filters.js:186
msgid "Is Serialized"
msgstr ""

#: templates/js/table_filters.js:100 templates/js/table_filters.js:193
msgid "Serial number GTE"
msgstr ""

#: templates/js/table_filters.js:101 templates/js/table_filters.js:194
msgid "Serial number greater than or equal to"
msgstr ""

#: templates/js/table_filters.js:104 templates/js/table_filters.js:197
msgid "Serial number LTE"
msgstr ""

#: templates/js/table_filters.js:105 templates/js/table_filters.js:198
msgid "Serial number less than or equal to"
msgstr ""

#: templates/js/table_filters.js:108 templates/js/table_filters.js:109
#: templates/js/table_filters.js:189 templates/js/table_filters.js:190
msgid "Serial number"
msgstr ""

#: templates/js/table_filters.js:113 templates/js/table_filters.js:207
msgid "Batch code"
msgstr ""

#: templates/js/table_filters.js:123 templates/js/table_filters.js:290
msgid "Active parts"
msgstr ""

#: templates/js/table_filters.js:124
msgid "Show stock for active parts"
msgstr ""

#: templates/js/table_filters.js:129
msgid "Part is an assembly"
msgstr ""

#: templates/js/table_filters.js:133
msgid "Is allocated"
msgstr ""

#: templates/js/table_filters.js:134
msgid "Item has been allocated"
msgstr ""

#: templates/js/table_filters.js:139
msgid "Include stock in sublocations"
msgstr ""

#: templates/js/table_filters.js:144
msgid "Show stock items which are depleted"
msgstr ""

#: templates/js/table_filters.js:151
msgid "Show stock items which have expired"
msgstr ""

#: templates/js/table_filters.js:156
msgid "Show stock which is close to expiring"
msgstr ""

#: templates/js/table_filters.js:162
msgid "Show items which are in stock"
msgstr ""

#: templates/js/table_filters.js:166
msgid "In Production"
msgstr ""

#: templates/js/table_filters.js:167
msgid "Show items which are in production"
msgstr ""

#: templates/js/table_filters.js:171
msgid "Include Variants"
msgstr ""

#: templates/js/table_filters.js:172
msgid "Include stock items for variant parts"
msgstr ""

#: templates/js/table_filters.js:176
msgid "Installed"
msgstr ""

#: templates/js/table_filters.js:177
msgid "Show stock items which are installed in another item"
msgstr ""

#: templates/js/table_filters.js:182
msgid "Show items which have been assigned to a customer"
msgstr ""

#: templates/js/table_filters.js:202 templates/js/table_filters.js:203
msgid "Stock status"
msgstr ""

#: templates/js/table_filters.js:236
msgid "Build status"
msgstr ""

#: templates/js/table_filters.js:255 templates/js/table_filters.js:272
msgid "Order status"
msgstr ""

#: templates/js/table_filters.js:260 templates/js/table_filters.js:277
msgid "Outstanding"
msgstr ""

#: templates/js/table_filters.js:301
msgid "Include parts in subcategories"
msgstr ""

#: templates/js/table_filters.js:305
msgid "Has IPN"
msgstr ""

#: templates/js/table_filters.js:306
msgid "Part has internal part number"
msgstr ""

#: templates/js/table_filters.js:311
msgid "Show active parts"
msgstr ""

#: templates/js/table_filters.js:319
msgid "Stock available"
msgstr ""

#: templates/js/table_filters.js:335
msgid "Starred"
msgstr ""

#: templates/js/table_filters.js:347
msgid "Purchasable"
msgstr ""

#: templates/js/tables.js:321
msgid "Loading data"
msgstr ""

#: templates/js/tables.js:324
msgid "rows per page"
msgstr ""

#: templates/js/tables.js:327
msgid "Showing"
msgstr ""

#: templates/js/tables.js:327
msgid "to"
msgstr ""

#: templates/js/tables.js:327
msgid "of"
msgstr ""

#: templates/js/tables.js:327
msgid "rows"
msgstr ""

#: templates/js/tables.js:330 templates/search_form.html:6
#: templates/search_form.html:8
msgid "Search"
msgstr ""

#: templates/js/tables.js:333
msgid "No matching results"
msgstr ""

#: templates/js/tables.js:336
msgid "Hide/Show pagination"
msgstr ""

#: templates/js/tables.js:339
msgid "Refresh"
msgstr ""

#: templates/js/tables.js:342
msgid "Toggle"
msgstr ""

#: templates/js/tables.js:345
msgid "Columns"
msgstr ""

#: templates/js/tables.js:348
msgid "All"
msgstr ""

#: templates/modals.html:21 templates/modals.html:47
msgid "Form errors exist"
msgstr ""

#: templates/navbar.html:13
msgid "Toggle navigation"
msgstr ""

#: templates/navbar.html:33
msgid "Buy"
msgstr ""

#: templates/navbar.html:43
msgid "Sell"
msgstr ""

#: templates/navbar.html:55
msgid "Scan Barcode"
msgstr ""

#: templates/navbar.html:77 users/models.py:38
msgid "Admin"
msgstr ""

#: templates/navbar.html:79
msgid "Logout"
msgstr ""

#: templates/navbar.html:81 templates/registration/login.html:89
msgid "Login"
msgstr ""

#: templates/navbar.html:104
msgid "About InvenTree"
msgstr ""

#: templates/qr_code.html:11
msgid "QR data not provided"
msgstr ""

#: templates/registration/logged_out.html:50
msgid "You have been logged out"
msgstr ""

#: templates/registration/logged_out.html:51
#: templates/registration/password_reset_complete.html:51
#: templates/registration/password_reset_done.html:58
msgid "Return to login screen"
msgstr ""

#: templates/registration/login.html:64
msgid "Enter username"
msgstr ""

#: templates/registration/login.html:70
msgid "Password"
msgstr ""

#: templates/registration/login.html:83
msgid "Username / password combination is incorrect"
msgstr ""

#: templates/registration/login.html:95
#: templates/registration/password_reset_form.html:51
msgid "Forgotten your password?"
msgstr ""

#: templates/registration/login.html:95
msgid "Click here to reset"
msgstr ""

#: templates/registration/password_reset_complete.html:50
msgid "Password reset complete"
msgstr ""

#: templates/registration/password_reset_confirm.html:52
#: templates/registration/password_reset_confirm.html:56
msgid "Change password"
msgstr ""

#: templates/registration/password_reset_confirm.html:60
msgid "The password reset link was invalid, possibly because it has already been used. Please request a new password reset."
msgstr ""

#: templates/registration/password_reset_done.html:51
msgid "We've emailed you instructions for setting your password, if an account exists with the email you entered. You should receive them shortly."
msgstr ""

#: templates/registration/password_reset_done.html:54
msgid "If you don't receive an email, please make sure you've entered the address you registered with, and check your spam folder."
msgstr ""

#: templates/registration/password_reset_form.html:52
msgid "Enter your email address below."
msgstr ""

#: templates/registration/password_reset_form.html:53
msgid "An email will be sent with password reset instructions."
msgstr ""

#: templates/registration/password_reset_form.html:58
msgid "Send email"
msgstr ""

#: templates/stats.html:9
msgid "Server"
msgstr ""

#: templates/stats.html:13
msgid "Instance Name"
msgstr ""

#: templates/stats.html:18
msgid "Database"
msgstr ""

#: templates/stats.html:26
msgid "Server is running in debug mode"
msgstr ""

#: templates/stats.html:33
msgid "Docker Mode"
msgstr ""

#: templates/stats.html:34
msgid "Server is deployed using docker"
msgstr ""

#: templates/stats.html:40
msgid "Server status"
msgstr ""

#: templates/stats.html:43
msgid "Healthy"
msgstr ""

#: templates/stats.html:45
msgid "Issues detected"
msgstr ""

#: templates/stats.html:52
msgid "Background Worker"
msgstr ""

#: templates/stats.html:55
msgid "Background worker not running"
msgstr ""

#: templates/stats.html:63
msgid "Email Settings"
msgstr ""

#: templates/stats.html:66
msgid "Email settings not configured"
msgstr ""

#: templates/stock_table.html:14
msgid "Export Stock Information"
msgstr ""

#: templates/stock_table.html:27
msgid "Barcode Actions"
msgstr ""

#: templates/stock_table.html:43
msgid "Print test reports"
msgstr ""

#: templates/stock_table.html:55
msgid "Add to selected stock items"
msgstr ""

#: templates/stock_table.html:56
msgid "Remove from selected stock items"
msgstr ""

#: templates/stock_table.html:57
msgid "Stocktake selected stock items"
msgstr ""

#: templates/stock_table.html:58
msgid "Move selected stock items"
msgstr ""

#: templates/stock_table.html:58
msgid "Move stock"
msgstr ""

#: templates/stock_table.html:59
msgid "Order selected items"
msgstr ""

#: templates/stock_table.html:60
msgid "Change status"
msgstr ""

#: templates/stock_table.html:60
msgid "Change stock status"
msgstr ""

#: templates/stock_table.html:63
msgid "Delete selected items"
msgstr ""

#: templates/stock_table.html:63
msgid "Delete Stock"
msgstr ""

#: templates/yesnolabel.html:4
msgid "Yes"
msgstr ""

#: templates/yesnolabel.html:6
msgid "No"
msgstr ""

#: users/admin.py:64
msgid "Users"
msgstr ""

#: users/admin.py:65
msgid "Select which users are assigned to this group"
msgstr ""

#: users/admin.py:187
msgid "The following users are members of multiple groups:"
msgstr ""

#: users/admin.py:210
msgid "Personal info"
msgstr ""

#: users/admin.py:211
msgid "Permissions"
msgstr ""

#: users/admin.py:214
msgid "Important dates"
msgstr ""

#: users/models.py:170
msgid "Permission set"
msgstr ""

#: users/models.py:178
msgid "Group"
msgstr ""

#: users/models.py:181
msgid "View"
msgstr ""

#: users/models.py:181
msgid "Permission to view items"
msgstr ""

#: users/models.py:183
msgid "Permission to add items"
msgstr ""

#: users/models.py:185
msgid "Change"
msgstr ""

#: users/models.py:185
msgid "Permissions to edit items"
msgstr ""

#: users/models.py:187
msgid "Permission to delete items"
msgstr ""
<|MERGE_RESOLUTION|>--- conflicted
+++ resolved
@@ -3,11 +3,7 @@
 "Project-Id-Version: inventree\n"
 "Report-Msgid-Bugs-To: \n"
 "POT-Creation-Date: 2021-06-01 10:07+0000\n"
-<<<<<<< HEAD
-"PO-Revision-Date: 2021-05-28 04:02\n"
-=======
 "PO-Revision-Date: 2021-06-01 10:22\n"
->>>>>>> 7df72f09
 "Last-Translator: \n"
 "Language-Team: Polish\n"
 "Language: pl_PL\n"
@@ -4060,15 +4056,8 @@
 msgstr ""
 
 #: part/models.py:2294 templates/js/bom.js:294
-<<<<<<< HEAD
-#, fuzzy
-#| msgid "Allocate Parts"
 msgid "Allow Variants"
-msgstr "Przydziel części"
-=======
-msgid "Allow Variants"
-msgstr ""
->>>>>>> 7df72f09
+msgstr ""
 
 #: part/models.py:2295
 msgid "Stock items for variant parts can be used for this BOM item"
@@ -6863,11 +6852,6 @@
 msgstr ""
 
 #: templates/js/part.js:805
-<<<<<<< HEAD
-#, fuzzy
-#| msgid "Single Price"
-=======
->>>>>>> 7df72f09
 msgid "Single Price Difference"
 msgstr ""
 
@@ -7106,30 +7090,16 @@
 msgstr ""
 
 #: templates/js/stock.js:1336
-<<<<<<< HEAD
-#, fuzzy
-#| msgid "Completed items"
 msgid "No installed items"
-msgstr "Ukończone elementy"
-=======
-msgid "No installed items"
-msgstr ""
->>>>>>> 7df72f09
+msgstr ""
 
 #: templates/js/stock.js:1359
 msgid "Serial"
 msgstr ""
 
 #: templates/js/stock.js:1387
-<<<<<<< HEAD
-#, fuzzy
-#| msgid "Stock Item"
 msgid "Uninstall Stock Item"
-msgstr "Element magazynowy"
-=======
-msgid "Uninstall Stock Item"
-msgstr ""
->>>>>>> 7df72f09
+msgstr ""
 
 #: templates/js/table_filters.js:43
 msgid "Trackable Part"
@@ -7140,15 +7110,8 @@
 msgstr ""
 
 #: templates/js/table_filters.js:55
-<<<<<<< HEAD
-#, fuzzy
-#| msgid "Allocate Stock"
 msgid "Allow Variant Stock"
-msgstr "Przydziel zapasy"
-=======
-msgid "Allow Variant Stock"
-msgstr ""
->>>>>>> 7df72f09
+msgstr ""
 
 #: templates/js/table_filters.js:76
 msgid "Include locations"
