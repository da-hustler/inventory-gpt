msgid ""
msgstr ""
"Project-Id-Version: inventree\n"
"Report-Msgid-Bugs-To: \n"
"POT-Creation-Date: 2021-05-13 04:04+0000\n"
<<<<<<< HEAD
"PO-Revision-Date: 2021-05-10 02:59\n"
=======
"PO-Revision-Date: 2021-05-13 04:17\n"
>>>>>>> 499bad2b
"Last-Translator: \n"
"Language-Team: Polish\n"
"Language: pl_PL\n"
"MIME-Version: 1.0\n"
"Content-Type: text/plain; charset=UTF-8\n"
"Content-Transfer-Encoding: 8bit\n"
"Plural-Forms: nplurals=4; plural=(n==1 ? 0 : (n%10>=2 && n%10<=4) && (n%100<12 || n%100>14) ? 1 : n!=1 && (n%10>=0 && n%10<=1) || (n%10>=5 && n%10<=9) || (n%100>=12 && n%100<=14) ? 2 : 3);\n"
"X-Crowdin-Project: inventree\n"
"X-Crowdin-Project-ID: 452300\n"
"X-Crowdin-Language: pl\n"
"X-Crowdin-File: /[inventree.InvenTree] l10/InvenTree/locale/en/LC_MESSAGES/django.po\n"
"X-Crowdin-File-ID: 138\n"

#: InvenTree/api.py:64
msgid "API endpoint not found"
msgstr "Nie znaleziono punktu końcowego API"

#: InvenTree/api.py:110
msgid "No action specified"
msgstr "Nie określono działania"

#: InvenTree/api.py:124
msgid "No matching action found"
msgstr "Nie znaleziono pasującej akcji"

#: InvenTree/fields.py:44
msgid "Enter date"
msgstr "Wprowadź dane"

#: InvenTree/forms.py:110 build/forms.py:102 build/forms.py:123
#: build/forms.py:145 build/forms.py:169 build/forms.py:185 build/forms.py:227
#: order/forms.py:27 order/forms.py:38 order/forms.py:49 order/forms.py:60
#: order/forms.py:71 part/forms.py:134
msgid "Confirm"
msgstr "Potwierdź"

#: InvenTree/forms.py:126
msgid "Confirm delete"
msgstr "Potwierdź usunięcie"

#: InvenTree/forms.py:127
msgid "Confirm item deletion"
msgstr "Potwierdź usuwanie elementu"

#: InvenTree/forms.py:159 templates/registration/login.html:77
msgid "Enter password"
msgstr "Wprowadź hasło"

#: InvenTree/forms.py:160
msgid "Enter new password"
msgstr "Wprowadź nowe hasło"

#: InvenTree/forms.py:167
msgid "Confirm password"
msgstr "Potwierdź hasło"

#: InvenTree/forms.py:168
msgid "Confirm new password"
msgstr "Potwierdź nowe hasło"

#: InvenTree/forms.py:203
msgid "Apply Theme"
msgstr "Zastosuj motyw"

#: InvenTree/forms.py:233
msgid "Select Category"
msgstr "Wybierz kategorię"

#: InvenTree/helpers.py:377
#, python-brace-format
msgid "Duplicate serial: {n}"
msgstr "Powtórzony numer seryjny: {n}"

#: InvenTree/helpers.py:384 order/models.py:245 order/models.py:355
#: stock/views.py:1795
msgid "Invalid quantity provided"
msgstr "Podano nieprawidłową ilość"

#: InvenTree/helpers.py:387
msgid "Empty serial number string"
msgstr "Pusty ciąg numeru seryjnego"

#: InvenTree/helpers.py:409 InvenTree/helpers.py:412 InvenTree/helpers.py:415
#: InvenTree/helpers.py:440
#, python-brace-format
msgid "Invalid group: {g}"
msgstr "Nieprawidłowa grupa: {g}"

#: InvenTree/helpers.py:445
#, python-brace-format
msgid "Duplicate serial: {g}"
msgstr "Powtórzony numer seryjny: {g}"

#: InvenTree/helpers.py:453
msgid "No serial numbers found"
msgstr "Nie znaleziono numerów seryjnych"

#: InvenTree/helpers.py:457
#, python-brace-format
msgid "Number of unique serial number ({s}) must match quantity ({q})"
msgstr "Ilość numerów seryjnych ({s}) musi odpowiadać ilości ({q})"

#: InvenTree/models.py:59 stock/models.py:1755
msgid "Attachment"
msgstr "Załącznik"

#: InvenTree/models.py:60
msgid "Select file to attach"
msgstr "Wybierz plik do załączenia"

#: InvenTree/models.py:62 templates/attachment_table.html:16
msgid "Comment"
msgstr "Komentarz"

#: InvenTree/models.py:62
msgid "File comment"
msgstr "Komentarz pliku"

#: InvenTree/models.py:68 InvenTree/models.py:69 part/models.py:1946
#: report/templates/report/inventree_test_report_base.html:91
#: templates/js/stock.js:1146
msgid "User"
msgstr "Użytkownik"

#: InvenTree/models.py:72
msgid "upload date"
msgstr "data przesłania"

#: InvenTree/models.py:107 InvenTree/models.py:108 label/models.py:102
#: part/models.py:686 part/models.py:2087 part/templates/part/params.html:27
#: report/models.py:179 templates/InvenTree/search.html:137
#: templates/InvenTree/search.html:289 templates/js/part.js:110
#: templates/js/part.js:553 templates/js/stock.js:944
msgid "Name"
msgstr "Nazwa"

#: InvenTree/models.py:114 build/models.py:134
#: build/templates/build/detail.html:21 company/models.py:339
#: company/models.py:491 company/templates/company/detail.html:27
#: company/templates/company/manufacturer_part_base.html:72
#: company/templates/company/supplier_part_base.html:71
#: company/templates/company/supplier_part_detail.html:31 label/models.py:109
#: order/models.py:101 order/templates/order/purchase_order_detail.html:143
#: part/models.py:710 part/templates/part/detail.html:54
#: part/templates/part/set_category.html:14 report/models.py:192
#: report/models.py:505 report/models.py:544
#: report/templates/report/inventree_build_order_base.html:118
#: templates/InvenTree/search.html:144 templates/InvenTree/search.html:224
#: templates/InvenTree/search.html:296
#: templates/InvenTree/settings/header.html:9 templates/js/bom.js:190
#: templates/js/build.js:736 templates/js/build.js:1004
#: templates/js/company.js:56 templates/js/order.js:183
#: templates/js/order.js:280 templates/js/part.js:169 templates/js/part.js:252
#: templates/js/part.js:371 templates/js/part.js:565 templates/js/part.js:643
#: templates/js/stock.js:554 templates/js/stock.js:956
#: templates/js/stock.js:1001
msgid "Description"
msgstr "Opis"

#: InvenTree/models.py:115
msgid "Description (optional)"
msgstr "Opis (opcjonalny)"

#: InvenTree/models.py:123
msgid "parent"
msgstr "nadrzędny"

#: InvenTree/settings.py:496
msgid "English"
msgstr "Angielski"

#: InvenTree/settings.py:497
msgid "French"
msgstr "Francuski"

#: InvenTree/settings.py:498
msgid "German"
msgstr "Niemiecki"

#: InvenTree/settings.py:499
msgid "Polish"
msgstr "Polski"

#: InvenTree/settings.py:500
msgid "Turkish"
msgstr "Turecki"

#: InvenTree/status.py:93
msgid "Background worker check failed"
msgstr ""

#: InvenTree/status.py:97
msgid "Email backend not configured"
msgstr "Nie skonfigurowano backendu e-mail"

#: InvenTree/status.py:100
msgid "InvenTree system health checks failed"
msgstr ""

#: InvenTree/status_codes.py:104 InvenTree/status_codes.py:145
#: InvenTree/status_codes.py:314
msgid "Pending"
msgstr "W toku"

#: InvenTree/status_codes.py:105
msgid "Placed"
msgstr "Umieszczony"

#: InvenTree/status_codes.py:106 InvenTree/status_codes.py:317
msgid "Complete"
msgstr "Zakończono"

#: InvenTree/status_codes.py:107 InvenTree/status_codes.py:147
#: InvenTree/status_codes.py:316
msgid "Cancelled"
msgstr "Anulowano"

#: InvenTree/status_codes.py:108 InvenTree/status_codes.py:148
#: InvenTree/status_codes.py:190
msgid "Lost"
msgstr "Zagubiono"

#: InvenTree/status_codes.py:109 InvenTree/status_codes.py:149
#: InvenTree/status_codes.py:192
msgid "Returned"
msgstr "Zwrócone"

#: InvenTree/status_codes.py:146
#: order/templates/order/sales_order_base.html:124
msgid "Shipped"
msgstr "Wysłane"

#: InvenTree/status_codes.py:186
msgid "OK"
msgstr "OK"

#: InvenTree/status_codes.py:187
msgid "Attention needed"
msgstr "Wymaga uwagi"

#: InvenTree/status_codes.py:188
msgid "Damaged"
msgstr "Uszkodzone"

#: InvenTree/status_codes.py:189
msgid "Destroyed"
msgstr "Zniszczone"

#: InvenTree/status_codes.py:191
msgid "Rejected"
msgstr "Odrzucone"

#: InvenTree/status_codes.py:272
msgid "Legacy stock tracking entry"
msgstr ""

#: InvenTree/status_codes.py:274
msgid "Stock item created"
msgstr ""

#: InvenTree/status_codes.py:276
msgid "Edited stock item"
msgstr ""

#: InvenTree/status_codes.py:277
msgid "Assigned serial number"
msgstr ""

#: InvenTree/status_codes.py:279
msgid "Stock counted"
msgstr ""

#: InvenTree/status_codes.py:280
msgid "Stock manually added"
msgstr ""

#: InvenTree/status_codes.py:281
msgid "Stock manually removed"
msgstr ""

#: InvenTree/status_codes.py:283
msgid "Location changed"
msgstr "Lokalizacja zmieniona"

#: InvenTree/status_codes.py:285
msgid "Installed into assembly"
msgstr ""

#: InvenTree/status_codes.py:286
msgid "Removed from assembly"
msgstr ""

#: InvenTree/status_codes.py:288
msgid "Installed component item"
msgstr ""

#: InvenTree/status_codes.py:289
msgid "Removed component item"
msgstr ""

#: InvenTree/status_codes.py:291
msgid "Split from parent item"
msgstr ""

#: InvenTree/status_codes.py:292
msgid "Split child item"
msgstr "Podziel element podrzędny"

#: InvenTree/status_codes.py:294 templates/js/table_filters.js:177
msgid "Sent to customer"
msgstr "Wyślij do klienta"

#: InvenTree/status_codes.py:295
msgid "Returned from customer"
msgstr "Zwrócony od klienta"

#: InvenTree/status_codes.py:297
msgid "Build order output created"
msgstr ""

#: InvenTree/status_codes.py:298
msgid "Build order output completed"
msgstr ""

#: InvenTree/status_codes.py:300
msgid "Received against purchase order"
msgstr ""

#: InvenTree/status_codes.py:315
msgid "Production"
msgstr "Produkcja"

#: InvenTree/validators.py:22
msgid "Not a valid currency code"
msgstr "Nieprawidłowy kod waluty"

#: InvenTree/validators.py:50
msgid "Invalid character in part name"
msgstr "Błędny znak w nazwie elementu"

#: InvenTree/validators.py:63
#, python-brace-format
msgid "IPN must match regex pattern {pat}"
msgstr "IPN musi być zgodny z wyrażeniem regularnym {pat}"

#: InvenTree/validators.py:77 InvenTree/validators.py:91
#: InvenTree/validators.py:105
#, python-brace-format
msgid "Reference must match pattern {pattern}"
msgstr ""

#: InvenTree/validators.py:113
#, python-brace-format
msgid "Illegal character in name ({x})"
msgstr "Niedozwolony znak w nazwie ({x})"

#: InvenTree/validators.py:132 InvenTree/validators.py:148
msgid "Overage value must not be negative"
msgstr ""

#: InvenTree/validators.py:150
msgid "Overage must not exceed 100%"
msgstr ""

#: InvenTree/validators.py:157
msgid "Overage must be an integer value or a percentage"
msgstr ""

#: InvenTree/views.py:587
msgid "Delete Item"
msgstr "Usuń element"

#: InvenTree/views.py:636
msgid "Check box to confirm item deletion"
msgstr "Zaznacz pole aby potwierdzić usunięcie elementu"

#: InvenTree/views.py:651 templates/InvenTree/settings/user.html:18
msgid "Edit User Information"
msgstr "Edytuj informacje użytkownika"

#: InvenTree/views.py:662 templates/InvenTree/settings/user.html:22
msgid "Set Password"
msgstr "Ustaw hasło"

#: InvenTree/views.py:681
msgid "Password fields must match"
msgstr "Hasła muszą być zgodne"

#: InvenTree/views.py:887 templates/navbar.html:95
msgid "System Information"
msgstr "Informacja systemowa"

#: barcodes/api.py:53 barcodes/api.py:150
msgid "Must provide barcode_data parameter"
msgstr ""

#: barcodes/api.py:126
msgid "No match found for barcode data"
msgstr ""

#: barcodes/api.py:128
msgid "Match found for barcode data"
msgstr ""

#: barcodes/api.py:153
msgid "Must provide stockitem parameter"
msgstr ""

#: barcodes/api.py:160
msgid "No matching stock item found"
msgstr ""

#: barcodes/api.py:190
msgid "Barcode already matches StockItem object"
msgstr ""

#: barcodes/api.py:194
msgid "Barcode already matches StockLocation object"
msgstr ""

#: barcodes/api.py:198
msgid "Barcode already matches Part object"
msgstr ""

#: barcodes/api.py:204 barcodes/api.py:216
msgid "Barcode hash already matches StockItem object"
msgstr ""

#: barcodes/api.py:222
msgid "Barcode associated with StockItem"
msgstr ""

#: build/forms.py:37
msgid "Build Order reference"
msgstr "Numer Zlecenia Budowy"

#: build/forms.py:38
msgid "Order target date"
msgstr ""

#: build/forms.py:42 build/templates/build/build_base.html:136
#: build/templates/build/detail.html:121 order/forms.py:109 order/forms.py:144
#: order/templates/order/order_base.html:124
#: order/templates/order/sales_order_base.html:117
#: report/templates/report/inventree_build_order_base.html:126
#: templates/js/build.js:783 templates/js/order.js:200
#: templates/js/order.js:298
msgid "Target Date"
msgstr "Data docelowa"

#: build/forms.py:43 build/models.py:224
msgid "Target date for build completion. Build will be overdue after this date."
msgstr ""

#: build/forms.py:48 build/forms.py:90 build/forms.py:266 build/models.py:1245
#: build/templates/build/allocation_card.html:23
#: build/templates/build/auto_allocate.html:17
#: build/templates/build/build_base.html:123
#: build/templates/build/detail.html:31 common/models.py:705
#: company/forms.py:176 company/templates/company/supplier_part_pricing.html:77
#: order/forms.py:188 order/forms.py:205 order/forms.py:240 order/forms.py:262
#: order/forms.py:279 order/models.py:614 order/models.py:815
#: order/templates/order/order_wizard/match_parts.html:29
#: order/templates/order/order_wizard/select_parts.html:32
#: order/templates/order/purchase_order_detail.html:175
#: order/templates/order/sales_order_detail.html:70
#: order/templates/order/sales_order_detail.html:77
#: order/templates/order/sales_order_detail.html:159
#: order/templates/order/sales_order_detail.html:224 part/forms.py:342
#: part/forms.py:371 part/forms.py:387 part/models.py:2216
#: part/templates/part/allocation.html:19
#: part/templates/part/allocation.html:53
#: part/templates/part/part_pricing.html:13
#: part/templates/part/sale_prices.html:85
#: report/templates/report/inventree_build_order_base.html:114
#: report/templates/report/inventree_po_report.html:91
#: report/templates/report/inventree_so_report.html:91
#: report/templates/report/inventree_test_report_base.html:77
#: stock/forms.py:175 stock/forms.py:308
#: stock/templates/stock/item_base.html:250
#: stock/templates/stock/stock_adjust.html:18 templates/js/barcode.js:364
#: templates/js/bom.js:205 templates/js/build.js:476 templates/js/build.js:1014
#: templates/js/stock.js:1131 templates/js/stock.js:1379
msgid "Quantity"
msgstr "Ilość"

#: build/forms.py:49
msgid "Number of items to build"
msgstr ""

#: build/forms.py:91
msgid "Enter quantity for build output"
msgstr ""

#: build/forms.py:95 order/forms.py:234 stock/forms.py:118
msgid "Serial Numbers"
msgstr "Numer seryjny"

#: build/forms.py:97
msgid "Enter serial numbers for build outputs"
msgstr ""

#: build/forms.py:103
msgid "Confirm creation of build output"
msgstr ""

#: build/forms.py:124
msgid "Confirm deletion of build output"
msgstr ""

#: build/forms.py:145
msgid "Confirm unallocation of stock"
msgstr ""

#: build/forms.py:169
msgid "Confirm stock allocation"
msgstr "Potwierdź przydział zapasów"

#: build/forms.py:186
msgid "Mark build as complete"
msgstr "Oznacz budowę jako ukończoną"

#: build/forms.py:210 build/templates/build/auto_allocate.html:18
#: order/forms.py:82 stock/forms.py:347
#: stock/templates/stock/item_base.html:280
#: stock/templates/stock/stock_adjust.html:17
#: templates/InvenTree/search.html:260 templates/js/barcode.js:363
#: templates/js/barcode.js:531 templates/js/build.js:490
#: templates/js/stock.js:641 templates/js/stock.js:1023
msgid "Location"
msgstr "Lokalizacja"

#: build/forms.py:211
msgid "Location of completed parts"
msgstr "Lokalizacja ukończonych części"

#: build/forms.py:215 build/templates/build/build_base.html:128
#: build/templates/build/detail.html:59 order/models.py:466
#: order/templates/order/receive_parts.html:24
#: stock/templates/stock/item_base.html:398 templates/InvenTree/search.html:252
#: templates/js/barcode.js:119 templates/js/build.js:770
#: templates/js/order.js:187 templates/js/order.js:285
#: templates/js/stock.js:628 templates/js/stock.js:1100
#: templates/js/stock.js:1387
msgid "Status"
msgstr "Status"

#: build/forms.py:216
msgid "Build output stock status"
msgstr ""

#: build/forms.py:223
msgid "Confirm incomplete"
msgstr "Potwierdź nieukończone"

#: build/forms.py:224
msgid "Confirm completion with incomplete stock allocation"
msgstr ""

#: build/forms.py:227
msgid "Confirm build completion"
msgstr ""

#: build/forms.py:252
msgid "Confirm cancel"
msgstr "Na pewno anulować?"

#: build/forms.py:252 build/views.py:66
msgid "Confirm build cancellation"
msgstr ""

#: build/forms.py:266
msgid "Select quantity of stock to allocate"
msgstr ""

#: build/models.py:65 build/templates/build/build_base.html:9
#: build/templates/build/build_base.html:63
#: part/templates/part/allocation.html:23
#: report/templates/report/inventree_build_order_base.html:106
msgid "Build Order"
msgstr "Zlecenie Budowy"

#: build/models.py:66 build/templates/build/index.html:8
#: build/templates/build/index.html:15 order/templates/order/so_builds.html:12
#: order/templates/order/so_navbar.html:19
#: order/templates/order/so_navbar.html:22 part/templates/part/navbar.html:55
#: part/templates/part/navbar.html:58 templates/InvenTree/index.html:183
#: templates/InvenTree/search.html:185
#: templates/InvenTree/settings/tabs.html:31 users/models.py:43
msgid "Build Orders"
msgstr "Zlecenia budowy"

#: build/models.py:126
msgid "Build Order Reference"
msgstr "Odwołanie do zamówienia wykonania"

#: build/models.py:127 order/models.py:99 order/models.py:616
#: order/templates/order/purchase_order_detail.html:170
#: order/templates/order/sales_order_detail.html:219 part/models.py:2225
#: report/templates/report/inventree_po_report.html:92
#: report/templates/report/inventree_so_report.html:92 templates/js/bom.js:197
#: templates/js/build.js:565 templates/js/build.js:1008
msgid "Reference"
msgstr "Referencja"

#: build/models.py:137
msgid "Brief description of the build"
msgstr "Krótki opis budowy"

#: build/models.py:146 build/templates/build/build_base.html:153
#: build/templates/build/detail.html:77
msgid "Parent Build"
msgstr "Budowa nadrzędna"

#: build/models.py:147
msgid "BuildOrder to which this build is allocated"
msgstr "Zamówienie budowy, do którego budowa jest przypisana"

#: build/models.py:152 build/templates/build/auto_allocate.html:16
#: build/templates/build/build_base.html:118
#: build/templates/build/detail.html:26 company/models.py:622
#: order/models.py:658 order/models.py:691
#: order/templates/order/order_wizard/select_parts.html:30
#: order/templates/order/purchase_order_detail.html:131
#: order/templates/order/receive_parts.html:19
#: order/templates/order/sales_order_detail.html:207 part/models.py:321
#: part/models.py:1914 part/models.py:1926 part/models.py:1944
#: part/models.py:2019 part/models.py:2115 part/models.py:2200
#: part/templates/part/part_app_base.html:8
#: part/templates/part/part_pricing.html:9 part/templates/part/related.html:29
#: part/templates/part/set_category.html:13
#: report/templates/report/inventree_build_order_base.html:110
#: report/templates/report/inventree_po_report.html:90
#: report/templates/report/inventree_so_report.html:90
#: templates/InvenTree/search.html:112 templates/InvenTree/search.html:210
#: templates/js/barcode.js:362 templates/js/bom.js:163
#: templates/js/build.js:741 templates/js/build.js:981
#: templates/js/company.js:140 templates/js/company.js:238
#: templates/js/part.js:233 templates/js/part.js:338 templates/js/stock.js:523
#: templates/js/stock.js:1451
msgid "Part"
msgstr "Część"

#: build/models.py:160
msgid "Select part to build"
msgstr "Wybierz część do budowy"

#: build/models.py:165
msgid "Sales Order Reference"
msgstr "Odwołanie do zamówienia sprzedaży"

#: build/models.py:169
msgid "SalesOrder to which this build is allocated"
msgstr "Zamówienie sprzedaży, do którego budowa jest przypisana"

#: build/models.py:174
msgid "Source Location"
msgstr "Lokalizacja źródła"

#: build/models.py:178
msgid "Select location to take stock from for this build (leave blank to take from any stock location)"
msgstr "Wybierz lokalizację, z której pobrać element do budowy (pozostaw puste, aby wziąć z dowolnej lokalizacji)"

#: build/models.py:183
msgid "Destination Location"
msgstr "Lokalizacja docelowa"

#: build/models.py:187
msgid "Select location where the completed items will be stored"
msgstr "Wybierz lokalizację, w której będą przechowywane ukończone elementy"

#: build/models.py:191
msgid "Build Quantity"
msgstr "Ilość do stworzenia"

#: build/models.py:194
msgid "Number of stock items to build"
msgstr "Ilość przedmiotów do zbudowania"

#: build/models.py:198
msgid "Completed items"
msgstr "Ukończone elementy"

#: build/models.py:200
msgid "Number of stock items which have been completed"
msgstr "Ilość produktów magazynowych które zostały ukończone"

#: build/models.py:204 part/templates/part/part_base.html:160
msgid "Build Status"
msgstr "Status budowania"

#: build/models.py:208
msgid "Build status code"
msgstr "Kod statusu budowania"

#: build/models.py:212 stock/models.py:464
msgid "Batch Code"
msgstr "Kod partii"

#: build/models.py:216
msgid "Batch code for this build output"
msgstr "Kod partii dla wyjścia budowy"

#: build/models.py:219 order/models.py:105 part/models.py:882
#: part/templates/part/detail.html:126 templates/js/order.js:293
msgid "Creation Date"
msgstr "Data utworzenia"

#: build/models.py:223 order/models.py:472
msgid "Target completion date"
msgstr "Docelowy termin zakończenia"

#: build/models.py:227 order/models.py:218 templates/js/build.js:788
msgid "Completion Date"
msgstr "Data zakończenia"

#: build/models.py:233
msgid "completed by"
msgstr "zrealizowane przez"

#: build/models.py:241
msgid "Issued by"
msgstr "Wydany przez"

#: build/models.py:242
msgid "User who issued this build order"
msgstr "Użytkownik, który wydał to zamówienie"

#: build/models.py:250 build/templates/build/build_base.html:174
#: build/templates/build/detail.html:105 order/models.py:119
#: order/templates/order/order_base.html:138
#: order/templates/order/sales_order_base.html:138 part/models.py:886
#: report/templates/report/inventree_build_order_base.html:159
msgid "Responsible"
msgstr "Odpowiedzialny"

#: build/models.py:251
msgid "User responsible for this build order"
msgstr "Użytkownik odpowiedzialny za to zamówienie budowy"

#: build/models.py:256 build/templates/build/detail.html:91
#: company/templates/company/manufacturer_part_base.html:79
#: company/templates/company/manufacturer_part_detail.html:28
#: company/templates/company/supplier_part_base.html:78
#: company/templates/company/supplier_part_detail.html:28
#: part/templates/part/detail.html:83 part/templates/part/part_base.html:101
#: stock/models.py:458 stock/templates/stock/item_base.html:340
msgid "External Link"
msgstr "Link Zewnętrzny"

#: build/models.py:257 part/models.py:744 stock/models.py:460
msgid "Link to external URL"
msgstr "Link do zewnętrznego adresu URL"

#: build/models.py:261 build/templates/build/navbar.html:53
#: company/models.py:132 company/models.py:498
#: company/templates/company/navbar.html:70
#: company/templates/company/navbar.html:73 order/models.py:123
#: order/models.py:618 order/templates/order/po_navbar.html:29
#: order/templates/order/po_navbar.html:32
#: order/templates/order/purchase_order_detail.html:209
#: order/templates/order/sales_order_detail.html:272
#: order/templates/order/so_navbar.html:33
#: order/templates/order/so_navbar.html:36 part/models.py:871
#: part/templates/part/navbar.html:128
#: report/templates/report/inventree_build_order_base.html:173
#: stock/forms.py:173 stock/forms.py:317 stock/forms.py:349 stock/forms.py:377
#: stock/models.py:530 stock/models.py:1659 stock/models.py:1761
#: stock/templates/stock/navbar.html:57 templates/js/barcode.js:37
#: templates/js/bom.js:333 templates/js/stock.js:128 templates/js/stock.js:671
msgid "Notes"
msgstr "Uwagi"

#: build/models.py:262
msgid "Extra build notes"
msgstr "Dodatkowe notatki do budowy"

#: build/models.py:739
msgid "No build output specified"
msgstr "Nie określono danych wyjściowych budowy"

#: build/models.py:742
msgid "Build output is already completed"
msgstr "Budowanie wyjścia jest już ukończone"

#: build/models.py:745
msgid "Build output does not match Build Order"
msgstr ""

#: build/models.py:1136
msgid "BuildItem must be unique for build, stock_item and install_into"
msgstr ""

#: build/models.py:1161
msgid "Build item must specify a build output, as master part is marked as trackable"
msgstr ""

#: build/models.py:1165
#, python-brace-format
msgid "Selected stock item not found in BOM for part '{p}'"
msgstr ""

#: build/models.py:1169
#, python-brace-format
msgid "Allocated quantity ({n}) must not exceed available quantity ({q})"
msgstr ""

#: build/models.py:1176 order/models.py:789
msgid "StockItem is over-allocated"
msgstr ""

#: build/models.py:1180 order/models.py:792
msgid "Allocation quantity must be greater than zero"
msgstr ""

#: build/models.py:1184
msgid "Quantity must be 1 for serialized stock"
msgstr ""

#: build/models.py:1224 stock/templates/stock/item_base.html:312
#: templates/InvenTree/search.html:183 templates/js/build.js:714
#: templates/navbar.html:29
msgid "Build"
msgstr "Budowa"

#: build/models.py:1225
msgid "Build to allocate parts"
msgstr ""

#: build/models.py:1232 part/templates/part/allocation.html:18
#: part/templates/part/allocation.html:24
#: part/templates/part/allocation.html:31
#: part/templates/part/allocation.html:49
#: stock/templates/stock/item_base.html:8
#: stock/templates/stock/item_base.html:93
#: stock/templates/stock/item_base.html:334
#: stock/templates/stock/stock_adjust.html:16 templates/js/build.js:831
#: templates/js/stock.js:1082 templates/js/stock.js:1370
msgid "Stock Item"
msgstr "Element magazynowy"

#: build/models.py:1233
msgid "Source stock item"
msgstr "Lokalizacja magazynowania przedmiotu"

#: build/models.py:1246
msgid "Stock quantity to allocate to build"
msgstr ""

#: build/models.py:1254
msgid "Install into"
msgstr "Zainstaluj do"

#: build/models.py:1255
msgid "Destination stock item"
msgstr "Docelowa lokalizacja magazynowa przedmiotu"

#: build/templates/build/allocate.html:7
msgid "Allocate Parts"
msgstr "Przydziel części"

#: build/templates/build/allocate.html:15
msgid "Allocate Stock to Build"
msgstr "Przydziel zapasy do budowy"

#: build/templates/build/allocate.html:22
msgid "Allocate stock to build"
msgstr "Przydziel zapasy do budowy"

#: build/templates/build/allocate.html:23
msgid "Auto Allocate"
msgstr "Automatyczne przypisywanie"

#: build/templates/build/allocate.html:25 templates/js/build.js:646
msgid "Unallocate stock"
msgstr "Cofnij przydział zapasów"

#: build/templates/build/allocate.html:26 build/views.py:319 build/views.py:805
msgid "Unallocate Stock"
msgstr "Cofnij przydział zapasów"

#: build/templates/build/allocate.html:29
msgid "Order required parts"
msgstr "Zamów wymagane komponenty"

#: build/templates/build/allocate.html:30
#: company/templates/company/detail_manufacturer_part.html:33
#: company/templates/company/detail_supplier_part.html:32 order/views.py:986
#: part/templates/part/category.html:127
msgid "Order Parts"
msgstr "Zamów części"

#: build/templates/build/allocate.html:36
msgid "Untracked stock has been fully allocated for this Build Order"
msgstr ""

#: build/templates/build/allocate.html:40
msgid "Untracked stock has not been fully allocated for this Build Order"
msgstr ""

#: build/templates/build/allocate.html:47
msgid "This Build Order does not have any associated untracked BOM items"
msgstr ""

#: build/templates/build/allocation_card.html:21
#: build/templates/build/complete_output.html:46
#: order/templates/order/sales_order_detail.html:75
#: order/templates/order/sales_order_detail.html:157
#: report/templates/report/inventree_test_report_base.html:75
#: stock/models.py:452 stock/templates/stock/item_base.html:244
#: templates/js/build.js:474
msgid "Serial Number"
msgstr "Numer Seryjny"

#: build/templates/build/attachments.html:12
#: build/templates/build/navbar.html:43 build/templates/build/navbar.html:46
#: order/templates/order/po_navbar.html:26
#: order/templates/order/so_navbar.html:29 part/templates/part/navbar.html:119
#: part/templates/part/navbar.html:122 stock/templates/stock/navbar.html:47
#: stock/templates/stock/navbar.html:50
msgid "Attachments"
msgstr "Załączniki"

#: build/templates/build/auto_allocate.html:9
msgid "Automatically Allocate Stock"
msgstr "Przydziel automatycznie zapasy"

#: build/templates/build/auto_allocate.html:10
msgid "The following stock items will be allocated to the specified build output"
msgstr ""

#: build/templates/build/auto_allocate.html:37
msgid "No stock items found that can be automatically allocated to this build"
msgstr ""

#: build/templates/build/auto_allocate.html:39
msgid "Stock items will have to be manually allocated"
msgstr ""

#: build/templates/build/build_base.html:16
#, python-format
msgid "This Build Order is allocated to Sales Order %(link)s"
msgstr ""

#: build/templates/build/build_base.html:22
#, python-format
msgid "This Build Order is a child of Build Order %(link)s"
msgstr ""

#: build/templates/build/build_base.html:31
msgid "Build Order is ready to mark as completed"
msgstr ""

#: build/templates/build/build_base.html:36
msgid "Build Order cannot be completed as outstanding outputs remain"
msgstr ""

#: build/templates/build/build_base.html:41
msgid "Required build quantity has not yet been completed"
msgstr ""

#: build/templates/build/build_base.html:46
msgid "Stock has not been fully allocated to this Build Order"
msgstr ""

#: build/templates/build/build_base.html:65
#: company/templates/company/company_base.html:40
#: company/templates/company/manufacturer_part_base.html:25
#: company/templates/company/supplier_part_base.html:26
#: order/templates/order/order_base.html:26
#: order/templates/order/sales_order_base.html:35
#: part/templates/part/category.html:18 part/templates/part/part_base.html:29
#: stock/templates/stock/item_base.html:124
#: stock/templates/stock/location.html:31
msgid "Admin view"
msgstr "Widok administratora"

#: build/templates/build/build_base.html:71
#: build/templates/build/build_base.html:140
#: order/templates/order/order_base.html:32
#: order/templates/order/order_base.html:86
#: order/templates/order/sales_order_base.html:41
#: order/templates/order/sales_order_base.html:86
#: templates/js/table_filters.js:241 templates/js/table_filters.js:260
#: templates/js/table_filters.js:277
msgid "Overdue"
msgstr "Zaległe"

#: build/templates/build/build_base.html:80
msgid "Print actions"
msgstr "Akcje druku"

#: build/templates/build/build_base.html:84
msgid "Print Build Order"
msgstr "Wydrukuj Numer Zlecenia Budowy"

#: build/templates/build/build_base.html:90
#: build/templates/build/build_base.html:215
msgid "Complete Build"
msgstr ""

#: build/templates/build/build_base.html:95
msgid "Build actions"
msgstr ""

#: build/templates/build/build_base.html:99
msgid "Edit Build"
msgstr "Edytuj Budowę"

#: build/templates/build/build_base.html:101
#: build/templates/build/build_base.html:199 build/views.py:57
msgid "Cancel Build"
msgstr "Anuluj Budowę"

#: build/templates/build/build_base.html:114
#: build/templates/build/detail.html:11
msgid "Build Details"
msgstr "Szczegóły budowy"

#: build/templates/build/build_base.html:140
#, python-format
msgid "This build was due on %(target)s"
msgstr ""

#: build/templates/build/build_base.html:147
#: build/templates/build/detail.html:64
msgid "Progress"
msgstr "Postęp"

#: build/templates/build/build_base.html:160
#: build/templates/build/detail.html:84 order/models.py:689
#: order/templates/order/sales_order_base.html:9
#: order/templates/order/sales_order_base.html:33
#: order/templates/order/sales_order_ship.html:25
#: part/templates/part/allocation.html:30
#: report/templates/report/inventree_build_order_base.html:136
#: report/templates/report/inventree_so_report.html:77
#: stock/templates/stock/item_base.html:274 templates/js/order.js:245
msgid "Sales Order"
msgstr "Zamówienie zakupu"

#: build/templates/build/build_base.html:167
#: build/templates/build/detail.html:98
#: report/templates/report/inventree_build_order_base.html:153
msgid "Issued By"
msgstr "Dodane przez"

#: build/templates/build/build_base.html:207
msgid "Incomplete Outputs"
msgstr ""

#: build/templates/build/build_base.html:208
msgid "Build Order cannot be completed as incomplete build outputs remain"
msgstr ""

#: build/templates/build/build_children.html:10
#: build/templates/build/navbar.html:36
msgid "Child Build Orders"
msgstr ""

#: build/templates/build/build_output.html:15
msgid "Incomplete Build Outputs"
msgstr ""

#: build/templates/build/build_output.html:22
msgid "Create new build output"
msgstr ""

#: build/templates/build/build_output.html:23
msgid "Create New Output"
msgstr "Utwórz nowe wyjście"

#: build/templates/build/build_output.html:36
msgid "Create a new build output"
msgstr ""

#: build/templates/build/build_output.html:37
msgid "No incomplete build outputs remain."
msgstr ""

#: build/templates/build/build_output.html:38
msgid "Create a new build output using the button above"
msgstr ""

#: build/templates/build/build_output.html:49
msgid "Completed Build Outputs"
msgstr ""

#: build/templates/build/build_output_create.html:7
msgid "The Bill of Materials contains trackable parts"
msgstr ""

#: build/templates/build/build_output_create.html:8
msgid "Build outputs must be generated individually."
msgstr ""

#: build/templates/build/build_output_create.html:9
msgid "Multiple build outputs will be created based on the quantity specified."
msgstr ""

#: build/templates/build/build_output_create.html:15
msgid "Trackable parts can have serial numbers specified"
msgstr ""

#: build/templates/build/build_output_create.html:16
msgid "Enter serial numbers to generate multiple single build outputs"
msgstr ""

#: build/templates/build/cancel.html:5
msgid "Are you sure you wish to cancel this build?"
msgstr "Czy na pewno przerwać tę budowę?"

#: build/templates/build/complete.html:8
msgid "Build Order is complete"
msgstr ""

#: build/templates/build/complete.html:12
msgid "Build Order is incomplete"
msgstr ""

#: build/templates/build/complete.html:15
msgid "Incompleted build outputs remain"
msgstr ""

#: build/templates/build/complete.html:18
msgid "Required build quantity has not been completed"
msgstr ""

#: build/templates/build/complete.html:21
msgid "Required stock has not been fully allocated"
msgstr ""

#: build/templates/build/complete_output.html:10
msgid "Stock allocation is complete for this output"
msgstr ""

#: build/templates/build/complete_output.html:14
msgid "Stock allocation is incomplete"
msgstr ""

#: build/templates/build/complete_output.html:20
msgid "tracked parts have not been fully allocated"
msgstr ""

#: build/templates/build/complete_output.html:41
msgid "The following items will be created"
msgstr ""

#: build/templates/build/create_build_item.html:7
msgid "Select a stock item to allocate to the selected build output"
msgstr ""

#: build/templates/build/create_build_item.html:11
#, python-format
msgid "The allocated stock will be installed into the following build output:<br><i>%(output)s</i>"
msgstr ""

#: build/templates/build/create_build_item.html:17
#, python-format
msgid "No stock available for %(part)s"
msgstr "Brak zapasów dla %(part)s"

#: build/templates/build/delete_build_item.html:8
msgid "Are you sure you want to unallocate this stock?"
msgstr "Czy na pewno chcesz anulować przydział tego zapasu?"

#: build/templates/build/delete_build_item.html:11
msgid "The selected stock will be unallocated from the build output"
msgstr ""

#: build/templates/build/detail.html:35
msgid "Stock Source"
msgstr "Źródło magazynu"

#: build/templates/build/detail.html:40
msgid "Stock can be taken from any available location."
msgstr ""

#: build/templates/build/detail.html:46 stock/forms.py:169 stock/forms.py:375
msgid "Destination"
msgstr "Przeznaczenie"

#: build/templates/build/detail.html:53
msgid "Destination location not specified"
msgstr "Nie określono lokalizacji docelowej"

#: build/templates/build/detail.html:70
#: stock/templates/stock/item_base.html:298 templates/js/stock.js:636
#: templates/js/stock.js:1394 templates/js/table_filters.js:108
#: templates/js/table_filters.js:202
msgid "Batch"
msgstr "Partia"

#: build/templates/build/detail.html:116
#: order/templates/order/order_base.html:111
#: order/templates/order/sales_order_base.html:111 templates/js/build.js:778
msgid "Created"
msgstr "Utworzony"

#: build/templates/build/detail.html:127
msgid "No target date set"
msgstr ""

#: build/templates/build/detail.html:132 templates/js/build.js:756
msgid "Completed"
msgstr "Zakończone"

#: build/templates/build/detail.html:136
msgid "Build not complete"
msgstr "Budowa niezakończona"

#: build/templates/build/edit_build_item.html:7
msgid "Alter the quantity of stock allocated to the build output"
msgstr ""

#: build/templates/build/index.html:28 build/views.py:678
msgid "New Build Order"
msgstr "Nowe zlecenie budowy"

#: build/templates/build/index.html:37 build/templates/build/index.html:38
msgid "Print Build Orders"
msgstr "Wydrukuj zlecenia budowy"

#: build/templates/build/index.html:43
#: order/templates/order/purchase_orders.html:27
#: order/templates/order/sales_orders.html:27
msgid "Display calendar view"
msgstr "Pokaż widok kalendarza"

#: build/templates/build/index.html:46
#: order/templates/order/purchase_orders.html:30
#: order/templates/order/sales_orders.html:30
msgid "Display list view"
msgstr "Pokaż widok listy"

#: build/templates/build/navbar.html:12
msgid "Build Order Details"
msgstr "Szczegóły zlecenia budowy"

#: build/templates/build/navbar.html:15
#: company/templates/company/navbar.html:15
#: order/templates/order/po_navbar.html:14
#: order/templates/order/so_navbar.html:15 part/templates/part/navbar.html:15
#: templates/js/stock.js:1016
msgid "Details"
msgstr "Szczegóły"

#: build/templates/build/navbar.html:21 build/templates/build/navbar.html:24
#: build/views.py:91
msgid "Allocate Stock"
msgstr "Przydziel zapasy"

#: build/templates/build/navbar.html:29 build/templates/build/navbar.html:32
msgid "Build Outputs"
msgstr ""

#: build/templates/build/navbar.html:39
msgid "Child Builds"
msgstr "Budowy podrzędne"

#: build/templates/build/navbar.html:50
msgid "Build Order Notes"
msgstr "Notatki zlecenia budowy"

#: build/templates/build/notes.html:12
msgid "Build Notes"
msgstr "Notatki tworzenia"

#: build/templates/build/notes.html:14 company/templates/company/notes.html:13
#: order/templates/order/order_notes.html:15
#: order/templates/order/sales_order_notes.html:16
#: part/templates/part/notes.html:14 stock/templates/stock/item_notes.html:15
msgid "Edit notes"
msgstr "Edytuj uwagi"

#: build/templates/build/notes.html:26 company/templates/company/notes.html:24
#: order/templates/order/order_notes.html:27
#: order/templates/order/sales_order_notes.html:29
#: part/templates/part/notes.html:27 stock/templates/stock/item_base.html:477
#: stock/templates/stock/item_base.html:487
#: stock/templates/stock/item_notes.html:26
msgid "Save"
msgstr "Zapisz"

#: build/templates/build/unallocate.html:10
msgid "Are you sure you wish to unallocate all stock for this build?"
msgstr "Czy na pewno chcesz cofnąć przydział wszystkich zapasów dla tej budowy?"

#: build/templates/build/unallocate.html:12
msgid "All incomplete stock allocations will be removed from the build"
msgstr ""

#: build/views.py:77
msgid "Build was cancelled"
msgstr "Tworzenie zostało przerwane"

#: build/views.py:138
msgid "Allocated stock to build output"
msgstr ""

#: build/views.py:150
msgid "Create Build Output"
msgstr "Utwórz zlecenie budowy"

#: build/views.py:168
msgid "Maximum output quantity is "
msgstr ""

#: build/views.py:184 stock/views.py:1821
msgid "Serial numbers already exist"
msgstr "Numer seryjny już istnieje"

#: build/views.py:193
msgid "Serial numbers required for trackable build output"
msgstr ""

#: build/views.py:259
msgid "Delete Build Output"
msgstr ""

#: build/views.py:280 build/views.py:370
msgid "Confirm unallocation of build stock"
msgstr ""

#: build/views.py:281 build/views.py:371 stock/views.py:425
msgid "Check the confirmation box"
msgstr ""

#: build/views.py:293
msgid "Build output does not match build"
msgstr ""

#: build/views.py:295 build/views.py:496
msgid "Build output must be specified"
msgstr ""

#: build/views.py:307
msgid "Build output deleted"
msgstr ""

#: build/views.py:405
msgid "Complete Build Order"
msgstr ""

#: build/views.py:411
msgid "Build order cannot be completed - incomplete outputs remain"
msgstr ""

#: build/views.py:422
msgid "Completed build order"
msgstr ""

#: build/views.py:438
msgid "Complete Build Output"
msgstr ""

#: build/views.py:480
msgid "Invalid stock status value selected"
msgstr ""

#: build/views.py:487
msgid "Quantity to complete cannot exceed build output quantity"
msgstr ""

#: build/views.py:493
msgid "Confirm completion of incomplete build"
msgstr ""

#: build/views.py:592
msgid "Build output completed"
msgstr ""

#: build/views.py:732
msgid "Created new build"
msgstr "Utworzona nowa budowa"

#: build/views.py:753
msgid "Edit Build Order Details"
msgstr ""

#: build/views.py:786
msgid "Edited build"
msgstr ""

#: build/views.py:795
msgid "Delete Build Order"
msgstr ""

#: build/views.py:810
msgid "Removed parts from build allocation"
msgstr ""

#: build/views.py:822
msgid "Allocate stock to build output"
msgstr ""

#: build/views.py:865
msgid "Item must be currently in stock"
msgstr ""

#: build/views.py:871
msgid "Stock item is over-allocated"
msgstr ""

#: build/views.py:872 templates/js/bom.js:230 templates/js/build.js:575
#: templates/js/build.js:838 templates/js/build.js:1021
msgid "Available"
msgstr "Dostępne"

#: build/views.py:874
msgid "Stock item must be selected"
msgstr ""

#: build/views.py:1037
msgid "Edit Stock Allocation"
msgstr ""

#: build/views.py:1041
msgid "Updated Build Item"
msgstr ""

#: build/views.py:1070
msgid "Add Build Order Attachment"
msgstr ""

#: build/views.py:1083 order/views.py:115 order/views.py:167 part/views.py:172
#: stock/views.py:277
msgid "Added attachment"
msgstr "Dodano załącznik"

#: build/views.py:1119 order/views.py:194 order/views.py:215
msgid "Edit Attachment"
msgstr "Edytuj załącznik"

#: build/views.py:1129 order/views.py:198 order/views.py:219
msgid "Attachment updated"
msgstr "Załącznik zaktualizowany"

#: build/views.py:1139 order/views.py:234 order/views.py:248
msgid "Delete Attachment"
msgstr "Usuń załącznik"

#: build/views.py:1144 order/views.py:240 order/views.py:254 stock/views.py:333
msgid "Deleted attachment"
msgstr "Załącznik usunięto"

#: common/files.py:64
msgid "Unsupported file format: {ext.upper()}"
msgstr ""

#: common/files.py:69
msgid "Error reading file (invalid format)"
msgstr ""

#: common/files.py:71
msgid "Error reading file (incorrect dimension)"
msgstr ""

#: common/files.py:73
msgid "Error reading file (data could be corrupted)"
msgstr ""

#: common/forms.py:38 templates/attachment_table.html:15
msgid "File"
msgstr ""

#: common/forms.py:39
msgid "Select file to upload"
msgstr ""

#: common/forms.py:54
msgid "{name.title()} File"
msgstr ""

#: common/forms.py:55
#, python-brace-format
msgid "Select {name} file to upload"
msgstr ""

#: common/files.py:64
msgid "Unsupported file format: {ext.upper()}"
msgstr ""

#: common/files.py:69
msgid "Error reading file (invalid format)"
msgstr ""

#: common/files.py:71
msgid "Error reading file (incorrect dimension)"
msgstr ""

#: common/files.py:73
msgid "Error reading file (data could be corrupted)"
msgstr ""

#: common/forms.py:38 templates/attachment_table.html:15
msgid "File"
msgstr ""

#: common/forms.py:39
#, fuzzy
#| msgid "Select file to attach"
msgid "Select file to upload"
msgstr "Wybierz plik do załączenia"

#: common/forms.py:54
msgid "{name.title()} File"
msgstr ""

#: common/forms.py:55
#, fuzzy, python-brace-format
#| msgid "Select file to attach"
msgid "Select {name} file to upload"
msgstr "Wybierz plik do załączenia"

#: common/models.py:58
msgid "InvenTree Instance Name"
msgstr "Nazwa instancji InvenTree"

#: common/models.py:60
msgid "String descriptor for the server instance"
msgstr ""

#: common/models.py:64
msgid "Use instance name"
msgstr ""

#: common/models.py:65
msgid "Use the instance name in the title-bar"
msgstr ""

#: common/models.py:71 company/models.py:94 company/models.py:95
msgid "Company name"
msgstr "Nazwa firmy"

#: common/models.py:72
msgid "Internal company name"
msgstr ""

#: common/models.py:77
msgid "Base URL"
msgstr "Bazowy URL"

#: common/models.py:78
msgid "Base URL for server instance"
msgstr "Bazowy adres URL dla instancji serwera"

#: common/models.py:84
msgid "Default Currency"
msgstr "Domyślna waluta"

#: common/models.py:85
msgid "Default currency"
msgstr "Domyślna waluta"

#: common/models.py:91
msgid "Download from URL"
msgstr "Pobierz z adresu URL"

#: common/models.py:92
msgid "Allow download of remote images and files from external URL"
msgstr "Zezwól na pobieranie zewnętrznych obrazów i plików z zewnętrznego URL"

#: common/models.py:98
msgid "Barcode Support"
msgstr "Obsługa kodu kreskowego"

#: common/models.py:99
msgid "Enable barcode scanner support"
msgstr "Włącz obsługę skanera kodów"

#: common/models.py:105
msgid "IPN Regex"
msgstr "Wyrażenie regularne IPN"

#: common/models.py:106
msgid "Regular expression pattern for matching Part IPN"
msgstr ""

#: common/models.py:110
msgid "Allow Duplicate IPN"
msgstr "Zezwól na powtarzający się IPN"

#: common/models.py:111
msgid "Allow multiple parts to share the same IPN"
msgstr ""

#: common/models.py:117
msgid "Allow Editing IPN"
msgstr "Zezwól na edycję IPN"

#: common/models.py:118
msgid "Allow changing the IPN value while editing a part"
msgstr ""

#: common/models.py:124
msgid "Copy Part BOM Data"
msgstr "Skopiuj BOM komponentu"

#: common/models.py:125
msgid "Copy BOM data by default when duplicating a part"
msgstr ""

#: common/models.py:131
msgid "Copy Part Parameter Data"
msgstr ""

#: common/models.py:132
msgid "Copy parameter data by default when duplicating a part"
msgstr ""

#: common/models.py:138
msgid "Copy Part Test Data"
msgstr ""

#: common/models.py:139
msgid "Copy test data by default when duplicating a part"
msgstr ""

#: common/models.py:145
msgid "Copy Category Parameter Templates"
msgstr ""

#: common/models.py:146
msgid "Copy category parameter templates when creating a part"
msgstr ""

#: common/models.py:152
msgid "Recent Part Count"
msgstr ""

#: common/models.py:153
msgid "Number of recent parts to display on index page"
msgstr ""

#: common/models.py:159 part/models.py:2117 part/templates/part/detail.html:160
#: report/models.py:185 stock/forms.py:259 templates/js/table_filters.js:25
#: templates/js/table_filters.js:311
msgid "Template"
msgstr "Szablon"

#: common/models.py:160
msgid "Parts are templates by default"
msgstr ""

#: common/models.py:166 part/models.py:834 part/templates/part/detail.html:170
#: templates/js/table_filters.js:124 templates/js/table_filters.js:323
msgid "Assembly"
msgstr "Złożenie"

#: common/models.py:167
msgid "Parts can be assembled from other components by default"
msgstr ""

#: common/models.py:173 part/models.py:840 part/templates/part/detail.html:180
#: templates/js/table_filters.js:327
msgid "Component"
msgstr "Komponent"

#: common/models.py:174
msgid "Parts can be used as sub-components by default"
msgstr ""

#: common/models.py:180 part/models.py:851 part/templates/part/detail.html:200
msgid "Purchaseable"
msgstr "Możliwość zakupu"

#: common/models.py:181
msgid "Parts are purchaseable by default"
msgstr "Części są domyślnie z możliwością zakupu"

#: common/models.py:187 part/models.py:856 part/templates/part/detail.html:210
#: templates/js/table_filters.js:335
msgid "Salable"
msgstr "Możliwość sprzedaży"

#: common/models.py:188
msgid "Parts are salable by default"
msgstr "Części są domyślnie z możliwością sprzedaży"

#: common/models.py:194 part/models.py:846 part/templates/part/detail.html:190
#: templates/js/table_filters.js:33 templates/js/table_filters.js:339
msgid "Trackable"
msgstr "Możliwość śledzenia"

#: common/models.py:195
msgid "Parts are trackable by default"
msgstr "Części są domyślnie z możliwością śledzenia"

#: common/models.py:201 part/models.py:866 part/templates/part/detail.html:150
#: templates/js/table_filters.js:29
msgid "Virtual"
msgstr "Wirtualny"

#: common/models.py:202
msgid "Parts are virtual by default"
msgstr "Części są domyślnie wirtualne"

#: common/models.py:208
msgid "Show Quantity in Forms"
msgstr ""

#: common/models.py:209
msgid "Display available part quantity in some forms"
msgstr ""

#: common/models.py:215
msgid "Debug Mode"
msgstr "Tryb Debugowania"

#: common/models.py:216
msgid "Generate reports in debug mode (HTML output)"
msgstr ""

#: common/models.py:222
msgid "Page Size"
msgstr "Rozmiar strony"

#: common/models.py:223
msgid "Default page size for PDF reports"
msgstr ""

#: common/models.py:233
msgid "Test Reports"
msgstr "Raporty testów"

#: common/models.py:234
msgid "Enable generation of test reports"
msgstr "Włącz generowanie raportów testów"

#: common/models.py:240
msgid "Stock Expiry"
msgstr ""

#: common/models.py:241
msgid "Enable stock expiry functionality"
msgstr ""

#: common/models.py:247
msgid "Sell Expired Stock"
msgstr ""

#: common/models.py:248
msgid "Allow sale of expired stock"
msgstr ""

#: common/models.py:254
msgid "Stock Stale Time"
msgstr ""

#: common/models.py:255
msgid "Number of days stock items are considered stale before expiring"
msgstr ""

#: common/models.py:257 part/templates/part/detail.html:121
msgid "days"
msgstr "dni"

#: common/models.py:262
msgid "Build Expired Stock"
msgstr ""

#: common/models.py:263
msgid "Allow building with expired stock"
msgstr ""

#: common/models.py:269
msgid "Stock Ownership Control"
msgstr ""

#: common/models.py:270
msgid "Enable ownership control over stock locations and items"
msgstr ""

#: common/models.py:276
msgid "Group by Part"
msgstr "Grupuj według komponentu"

#: common/models.py:277
msgid "Group stock items by part reference in table views"
msgstr ""

#: common/models.py:283
msgid "Recent Stock Count"
msgstr ""

#: common/models.py:284
msgid "Number of recent stock items to display on index page"
msgstr ""

#: common/models.py:290
msgid "Build Order Reference Prefix"
msgstr ""

#: common/models.py:291
msgid "Prefix value for build order reference"
msgstr ""

#: common/models.py:296
msgid "Build Order Reference Regex"
msgstr ""

#: common/models.py:297
msgid "Regular expression pattern for matching build order reference"
msgstr ""

#: common/models.py:301
msgid "Sales Order Reference Prefix"
msgstr ""

#: common/models.py:302
msgid "Prefix value for sales order reference"
msgstr ""

#: common/models.py:307
msgid "Purchase Order Reference Prefix"
msgstr ""

#: common/models.py:308
msgid "Prefix value for purchase order reference"
msgstr ""

#: common/models.py:531
msgid "Settings key (must be unique - case insensitive"
msgstr ""

#: common/models.py:533
msgid "Settings value"
msgstr "Ustawienia wartości"

#: common/models.py:568
msgid "Must be an integer value"
msgstr ""

#: common/models.py:591
msgid "Value must be a boolean value"
msgstr ""

#: common/models.py:602
msgid "Value must be an integer value"
msgstr ""

#: common/models.py:625
msgid "Key string must be unique"
msgstr ""

#: common/models.py:706 company/forms.py:177
msgid "Price break quantity"
msgstr ""

#: common/models.py:714 company/templates/company/supplier_part_pricing.html:82
#: part/templates/part/sale_prices.html:90 templates/js/bom.js:255
msgid "Price"
msgstr "Cena"

#: common/models.py:715
msgid "Unit price at specified quantity"
msgstr ""

#: common/models.py:804
msgid "Default"
msgstr "Domyślny"

#: common/templates/common/edit_setting.html:11
msgid "Current value"
msgstr "Aktualna wartość"

#: common/views.py:32
msgid "Change Setting"
msgstr "Zmień ustawienie"

#: common/views.py:101
msgid "Supplied value is not allowed"
msgstr ""

#: common/views.py:110
msgid "Supplied value must be a boolean"
msgstr ""

#: common/views.py:184 order/templates/order/order_wizard/po_upload.html:42
#: order/views.py:582 part/templates/part/bom_upload/upload_file.html:27
msgid "Upload File"
<<<<<<< HEAD
msgstr ""
=======
msgstr "Wyślik plik"
>>>>>>> 499bad2b

#: common/views.py:185 order/templates/order/order_wizard/match_fields.html:52
#: order/views.py:583 part/templates/part/bom_upload/select_fields.html:58
msgid "Match Fields"
msgstr ""

#: common/views.py:186
<<<<<<< HEAD
#, fuzzy
#| msgid "Stock Item"
msgid "Match Items"
msgstr "Element magazynowy"
=======
msgid "Match Items"
msgstr ""
>>>>>>> 499bad2b

#: common/views.py:479
msgid "Fields matching failed"
msgstr ""

#: company/forms.py:38 company/models.py:142
#: company/templates/company/detail.html:42
msgid "Currency"
msgstr "Waluta"

#: company/forms.py:39 company/models.py:144
msgid "Default currency used for this company"
msgstr ""

#: company/forms.py:77 part/forms.py:46
msgid "URL"
msgstr "URL"

#: company/forms.py:78 part/forms.py:47
msgid "Image URL"
msgstr "URL zdjęcia"

#: company/forms.py:118
msgid "Single Price"
msgstr "Cena jednostkowa"

#: company/forms.py:120
msgid "Single quantity price"
msgstr "Cena jednostkowa"

#: company/forms.py:128 company/models.py:321
msgid "Select manufacturer"
msgstr "Wybierz producenta"

#: company/forms.py:134 company/models.py:328
msgid "Manufacturer Part Number"
msgstr "Numer producenta"

#: company/forms.py:136 company/models.py:327
#: company/templates/company/manufacturer_part_base.html:89
#: company/templates/company/manufacturer_part_detail.html:26
#: company/templates/company/supplier_part_base.html:102
#: company/templates/company/supplier_part_detail.html:35
#: order/templates/order/purchase_order_detail.html:158 part/bom.py:171
#: part/bom.py:242 templates/js/company.js:181 templates/js/company.js:307
msgid "MPN"
msgstr "MPN"

#: company/models.py:99
msgid "Company description"
msgstr "Opis firmy"

#: company/models.py:100
msgid "Description of the company"
msgstr "Opis firmy"

#: company/models.py:104 company/templates/company/company_base.html:70
#: company/templates/company/detail.html:33 templates/js/company.js:60
msgid "Website"
msgstr "Strona WWW"

#: company/models.py:104
msgid "Company website URL"
msgstr "Witryna internetowa firmy"

#: company/models.py:107 company/templates/company/company_base.html:77
msgid "Address"
msgstr "Adres"

#: company/models.py:108
msgid "Company address"
msgstr "Adres firmy"

#: company/models.py:111
msgid "Phone number"
msgstr "Numer telefonu"

#: company/models.py:112
msgid "Contact phone number"
msgstr "Numer telefonu kontaktowego"

#: company/models.py:115 company/templates/company/company_base.html:91
msgid "Email"
msgstr "Adres E-Mail"

#: company/models.py:115
msgid "Contact email address"
msgstr "Kontaktowy adres e-mail"

#: company/models.py:118 company/templates/company/company_base.html:98
msgid "Contact"
msgstr "Kontakt"

#: company/models.py:119
msgid "Point of contact"
msgstr "Punkt kontaktowy"

#: company/models.py:121 company/models.py:333 company/models.py:485
#: order/models.py:103 part/models.py:743
#: report/templates/report/inventree_build_order_base.html:165
#: templates/js/company.js:188 templates/js/company.js:318
#: templates/js/part.js:431
msgid "Link"
msgstr "Łącze"

#: company/models.py:121
msgid "Link to external company information"
msgstr "Link do informacji o zewnętrznym przedsiębiorstwie"

#: company/models.py:129 part/models.py:753
msgid "Image"
msgstr "Obraz"

#: company/models.py:134
msgid "is customer"
msgstr "jest klientem"

#: company/models.py:134
msgid "Do you sell items to this company?"
msgstr "Czy sprzedajesz produkty tej firmie?"

#: company/models.py:136
msgid "is supplier"
msgstr "jest dostawcą"

#: company/models.py:136
msgid "Do you purchase items from this company?"
msgstr "Czy kupujesz przedmioty od tej firmy?"

#: company/models.py:138
msgid "is manufacturer"
msgstr "jest producentem"

#: company/models.py:138
msgid "Does this company manufacture parts?"
msgstr "Czy to przedsiębiorstwo produkuje części?"

#: company/models.py:305 company/models.py:456 stock/models.py:405
#: stock/templates/stock/item_base.html:230
msgid "Base Part"
msgstr "Część bazowa"

#: company/models.py:309 company/models.py:460 order/views.py:1587
msgid "Select part"
msgstr "Wybierz część"

#: company/models.py:320 company/templates/company/detail.html:57
#: company/templates/company/manufacturer_part_base.html:85
#: company/templates/company/manufacturer_part_detail.html:25
#: company/templates/company/supplier_part_base.html:94
#: company/templates/company/supplier_part_detail.html:34 part/bom.py:170
#: part/bom.py:241 stock/templates/stock/item_base.html:347
#: templates/js/company.js:44 templates/js/company.js:165
#: templates/js/company.js:289
msgid "Manufacturer"
msgstr "Producent"

#: company/models.py:334
msgid "URL for external manufacturer part link"
msgstr ""

#: company/models.py:340
msgid "Manufacturer part description"
msgstr ""

#: company/models.py:466 company/templates/company/detail.html:62
#: company/templates/company/supplier_part_base.html:84
#: company/templates/company/supplier_part_detail.html:25 order/models.py:190
#: order/templates/order/order_base.html:92
#: order/templates/order/order_wizard/select_pos.html:30 part/bom.py:175
#: part/bom.py:286 stock/templates/stock/item_base.html:359
#: templates/js/company.js:48 templates/js/company.js:263
#: templates/js/order.js:170
msgid "Supplier"
msgstr "Dostawca"

#: company/models.py:467
msgid "Select supplier"
msgstr "Wybierz dostawcę"

#: company/models.py:472 company/templates/company/supplier_part_base.html:88
#: company/templates/company/supplier_part_detail.html:26
#: order/templates/order/purchase_order_detail.html:149 part/bom.py:176
#: part/bom.py:287
msgid "SKU"
msgstr "SKU"

#: company/models.py:473
msgid "Supplier stock keeping unit"
msgstr ""

#: company/models.py:479
#: company/templates/company/manufacturer_part_base.html:6
#: company/templates/company/manufacturer_part_base.html:19
#: stock/templates/stock/item_base.html:352
msgid "Manufacturer Part"
msgstr "Część producenta"

#: company/models.py:480
msgid "Select manufacturer part"
msgstr ""

#: company/models.py:486
msgid "URL for external supplier part link"
msgstr ""

#: company/models.py:492
msgid "Supplier part description"
msgstr ""

#: company/models.py:497 company/templates/company/supplier_part_base.html:116
#: company/templates/company/supplier_part_detail.html:38 part/models.py:2228
#: report/templates/report/inventree_po_report.html:93
#: report/templates/report/inventree_so_report.html:93
msgid "Note"
msgstr "Uwaga"

#: company/models.py:501 part/models.py:1614
msgid "base cost"
msgstr "koszt podstawowy"

#: company/models.py:501 part/models.py:1614
msgid "Minimum charge (e.g. stocking fee)"
msgstr ""

#: company/models.py:503 company/templates/company/supplier_part_base.html:109
#: stock/models.py:429 stock/templates/stock/item_base.html:305
#: templates/js/stock.js:667
msgid "Packaging"
msgstr "Opakowanie"

#: company/models.py:503
msgid "Part packaging"
msgstr "Opakowanie części"

#: company/models.py:505 part/models.py:1616
msgid "multiple"
msgstr "wielokrotność"

#: company/models.py:505
msgid "Order multiple"
msgstr ""

#: company/templates/company/assigned_stock.html:10
#: company/templates/company/navbar.html:62
#: company/templates/company/navbar.html:65 templates/js/build.js:467
msgid "Assigned Stock"
msgstr ""

#: company/templates/company/company_base.html:9
#: company/templates/company/company_base.html:35
#: templates/InvenTree/search.html:304 templates/js/company.js:33
msgid "Company"
msgstr "Firma"

#: company/templates/company/company_base.html:25
#: part/templates/part/part_thumb.html:21
msgid "Upload new image"
msgstr "Prześlij nowy obraz"

#: company/templates/company/company_base.html:27
#: part/templates/part/part_thumb.html:23
msgid "Download image from URL"
msgstr ""

#: company/templates/company/company_base.html:46 order/views.py:311
msgid "Create Purchase Order"
msgstr ""

#: company/templates/company/company_base.html:51
msgid "Edit company information"
msgstr ""

#: company/templates/company/company_base.html:56 company/views.py:326
msgid "Delete Company"
msgstr ""

#: company/templates/company/company_base.html:64
#: company/templates/company/detail.html:10
#: company/templates/company/navbar.html:12
msgid "Company Details"
msgstr ""

#: company/templates/company/company_base.html:84
msgid "Phone"
msgstr "Telefon"

#: company/templates/company/delete.html:7
#, python-format
msgid "Are you sure you want to delete company '%(name)s'?"
msgstr ""

#: company/templates/company/delete.html:12
#, python-format
msgid "There are %(count)s parts sourced from this company.<br>\n"
"If this supplier is deleted, these supplier part entries will also be deleted."
msgstr ""

#: company/templates/company/detail.html:21
msgid "Company Name"
msgstr "Nazwa firmy"

#: company/templates/company/detail.html:36
msgid "No website specified"
msgstr "Nie określono strony internetowej"

#: company/templates/company/detail.html:45
msgid "Uses default currency"
msgstr ""

#: company/templates/company/detail.html:67 order/models.py:461
#: order/templates/order/sales_order_base.html:92 stock/models.py:447
#: stock/models.py:448 stock/templates/stock/item_base.html:257
#: templates/js/company.js:40 templates/js/order.js:267
#: templates/js/stock.js:1064
msgid "Customer"
msgstr "Klient"

#: company/templates/company/detail_manufacturer_part.html:11
#: templates/InvenTree/search.html:149
msgid "Manufacturer Parts"
msgstr "Części producenta"

#: company/templates/company/detail_manufacturer_part.html:22
msgid "Create new manufacturer part"
msgstr "Utwórz nową część producenta"

#: company/templates/company/detail_manufacturer_part.html:23
#: part/templates/part/manufacturer.html:19
msgid "New Manufacturer Part"
msgstr "Nowa część producenta"

#: company/templates/company/detail_manufacturer_part.html:28
#: company/templates/company/detail_supplier_part.html:27
#: company/templates/company/manufacturer_part_suppliers.html:20
#: part/templates/part/category.html:122
#: part/templates/part/manufacturer.html:22
#: part/templates/part/supplier.html:20
msgid "Options"
msgstr "Opcje"

#: company/templates/company/detail_manufacturer_part.html:33
#: company/templates/company/detail_supplier_part.html:32
#: part/templates/part/category.html:127
msgid "Order parts"
msgstr "Zamów części"

#: company/templates/company/detail_manufacturer_part.html:36
#: company/templates/company/detail_supplier_part.html:35
msgid "Delete parts"
msgstr "Usuń części"

#: company/templates/company/detail_manufacturer_part.html:36
#: company/templates/company/detail_supplier_part.html:35
msgid "Delete Parts"
msgstr "Usuń części"

#: company/templates/company/detail_manufacturer_part.html:66
#: company/templates/company/detail_supplier_part.html:66
#: part/templates/part/bom.html:159 part/templates/part/category.html:118
#: templates/js/stock.js:1265
msgid "New Part"
msgstr "Nowy komponent"

#: company/templates/company/detail_manufacturer_part.html:67
#: company/templates/company/detail_supplier_part.html:67
msgid "Create new Part"
msgstr "Utwórz nowy komponent"

#: company/templates/company/detail_manufacturer_part.html:72
#: company/views.py:71 part/templates/part/manufacturer.html:52
#: part/templates/part/supplier.html:56
msgid "New Manufacturer"
msgstr "Now producent"

#: company/templates/company/detail_manufacturer_part.html:73
#: company/views.py:284
msgid "Create new Manufacturer"
msgstr "Utwórz nowego producenta"

#: company/templates/company/detail_stock.html:10
msgid "Supplier Stock"
msgstr "Zapasy dostawcy"

#: company/templates/company/detail_stock.html:37
#: company/templates/company/supplier_part_stock.html:34
#: part/templates/part/category.html:114 part/templates/part/category.html:128
#: part/templates/part/stock.html:54 stock/templates/stock/location.html:163
msgid "Export"
msgstr "Eksportuj"

#: company/templates/company/detail_supplier_part.html:11
#: company/templates/company/manufacturer_part_navbar.html:11
#: company/templates/company/manufacturer_part_suppliers.html:10
#: templates/InvenTree/search.html:164
msgid "Supplier Parts"
msgstr "Komponenty dostawcy"

#: company/templates/company/detail_supplier_part.html:21
#: order/templates/order/order_wizard/select_parts.html:42
#: order/templates/order/purchase_order_detail.html:50
msgid "Create new supplier part"
msgstr "Utwórz nowego dostawcę części"

#: company/templates/company/detail_supplier_part.html:22
#: company/templates/company/manufacturer_part_suppliers.html:17
#: order/templates/order/purchase_order_detail.html:49
#: part/templates/part/supplier.html:17 templates/js/stock.js:1271
msgid "New Supplier Part"
msgstr "Now dostawca części"

#: company/templates/company/detail_supplier_part.html:72
#: company/templates/company/manufacturer_part_suppliers.html:47
#: company/views.py:64 order/templates/order/purchase_orders.html:185
#: part/templates/part/supplier.html:50
msgid "New Supplier"
msgstr "Nowy dostawca"

#: company/templates/company/detail_supplier_part.html:73 company/views.py:281
#: order/templates/order/purchase_orders.html:186
msgid "Create new Supplier"
msgstr "Dodaj nowego dostawcę"

#: company/templates/company/index.html:8
msgid "Supplier List"
msgstr "Lista dostawców"

#: company/templates/company/manufacturer_part_base.html:36
#: company/templates/company/supplier_part_base.html:36
#: company/templates/company/supplier_part_orders.html:17
#: part/templates/part/orders.html:17 part/templates/part/part_base.html:65
msgid "Order part"
msgstr "Zamów część"

#: company/templates/company/manufacturer_part_base.html:41
msgid "Edit manufacturer part"
msgstr "Edytuj część producenta"

#: company/templates/company/manufacturer_part_base.html:45
msgid "Delete manufacturer part"
msgstr "Usuń cześć producenta"

#: company/templates/company/manufacturer_part_base.html:57
#: company/templates/company/manufacturer_part_detail.html:10
msgid "Manufacturer Part Details"
msgstr "Szczegóły części producenta"

#: company/templates/company/manufacturer_part_base.html:62
#: company/templates/company/manufacturer_part_detail.html:18
#: company/templates/company/supplier_part_base.html:61
#: company/templates/company/supplier_part_detail.html:18
msgid "Internal Part"
msgstr "Część wewnętrzna"

#: company/templates/company/manufacturer_part_delete.html:6
msgid "Are you sure you want to delete the following Manufacturer Parts?"
msgstr ""

#: company/templates/company/manufacturer_part_delete.html:36
#, python-format
msgid "There are %(count)s suppliers defined for this manufacturer part. If you delete it, the following supplier parts will also be deleted:"
msgstr ""

#: company/templates/company/manufacturer_part_navbar.html:14
#: company/views.py:63 part/templates/part/navbar.html:78
#: part/templates/part/navbar.html:81 templates/InvenTree/search.html:316
#: templates/navbar.html:35
msgid "Suppliers"
msgstr "Dostawcy"

#: company/templates/company/manufacturer_part_navbar.html:19
msgid "Manufacturer Part Stock"
msgstr ""

#: company/templates/company/manufacturer_part_navbar.html:22
#: company/templates/company/navbar.html:41
#: company/templates/company/supplier_part_navbar.html:15
#: part/templates/part/navbar.html:36 stock/api.py:54
#: stock/templates/stock/loc_link.html:7 stock/templates/stock/location.html:36
#: stock/templates/stock/stock_app_base.html:10
#: templates/InvenTree/index.html:128 templates/InvenTree/search.html:196
#: templates/InvenTree/search.html:232
#: templates/InvenTree/settings/tabs.html:28 templates/js/part.js:173
#: templates/js/part.js:398 templates/js/stock.js:563 templates/navbar.html:26
msgid "Stock"
msgstr "Stan"

#: company/templates/company/manufacturer_part_navbar.html:26
msgid "Manufacturer Part Orders"
msgstr ""

#: company/templates/company/manufacturer_part_navbar.html:29
#: company/templates/company/supplier_part_navbar.html:22
msgid "Orders"
msgstr "Zamówienia"

#: company/templates/company/manufacturer_part_suppliers.html:22
#: part/templates/part/supplier.html:22
msgid "Delete supplier parts"
msgstr ""

#: company/templates/company/manufacturer_part_suppliers.html:22
#: part/templates/part/manufacturer.html:24 part/templates/part/params.html:44
#: part/templates/part/related.html:44 part/templates/part/supplier.html:22
#: stock/views.py:1002 users/models.py:187
msgid "Delete"
msgstr "Usuń"

#: company/templates/company/manufacturer_part_suppliers.html:48
#: part/templates/part/supplier.html:51
msgid "Create new supplier"
msgstr "Utwórz nowego dostawcę"

#: company/templates/company/navbar.html:20
#: company/templates/company/navbar.html:23
msgid "Manufactured Parts"
msgstr ""

#: company/templates/company/navbar.html:29
#: company/templates/company/navbar.html:32
msgid "Supplied Parts"
msgstr "Dostarczone części"

#: company/templates/company/navbar.html:38 part/templates/part/navbar.html:33
#: stock/templates/stock/location.html:107
#: stock/templates/stock/location.html:122
#: stock/templates/stock/location.html:136
#: stock/templates/stock/location_navbar.html:22
#: stock/templates/stock/location_navbar.html:29
#: templates/InvenTree/search.html:198 templates/js/stock.js:968
#: templates/stats.html:72 templates/stats.html:81 users/models.py:42
msgid "Stock Items"
msgstr ""

#: company/templates/company/navbar.html:47
#: company/templates/company/navbar.html:56
#: company/templates/company/navbar.html:59
#: company/templates/company/sales_orders.html:11
#: order/templates/order/sales_orders.html:8
#: order/templates/order/sales_orders.html:13
#: part/templates/part/navbar.html:98 part/templates/part/navbar.html:101
#: part/templates/part/sales_orders.html:10 templates/InvenTree/index.html:228
#: templates/InvenTree/search.html:345
#: templates/InvenTree/settings/tabs.html:37 templates/navbar.html:46
#: users/models.py:45
msgid "Sales Orders"
msgstr ""

#: company/templates/company/navbar.html:50
#: company/templates/company/purchase_orders.html:10
#: order/templates/order/purchase_orders.html:8
#: order/templates/order/purchase_orders.html:13
#: part/templates/part/navbar.html:84 part/templates/part/navbar.html:87
#: part/templates/part/orders.html:10 templates/InvenTree/index.html:205
#: templates/InvenTree/search.html:325
#: templates/InvenTree/settings/tabs.html:34 templates/navbar.html:37
#: users/models.py:44
msgid "Purchase Orders"
msgstr ""

#: company/templates/company/notes.html:11
msgid "Company Notes"
msgstr ""

#: company/templates/company/purchase_orders.html:18
#: order/templates/order/purchase_orders.html:20
msgid "Create new purchase order"
msgstr ""

#: company/templates/company/purchase_orders.html:19
#: order/templates/order/purchase_orders.html:21
msgid "New Purchase Order"
msgstr ""

#: company/templates/company/sales_orders.html:19
#: order/templates/order/sales_orders.html:20
msgid "Create new sales order"
msgstr ""

#: company/templates/company/sales_orders.html:20
#: order/templates/order/sales_orders.html:21
msgid "New Sales Order"
msgstr ""

#: company/templates/company/supplier_part_base.html:7
#: company/templates/company/supplier_part_base.html:20 stock/models.py:414
#: stock/templates/stock/item_base.html:364 templates/js/company.js:279
msgid "Supplier Part"
msgstr ""

#: company/templates/company/supplier_part_base.html:40
msgid "Edit supplier part"
msgstr ""

#: company/templates/company/supplier_part_base.html:44
msgid "Delete supplier part"
msgstr ""

#: company/templates/company/supplier_part_base.html:56
#: company/templates/company/supplier_part_detail.html:10
msgid "Supplier Part Details"
msgstr ""

#: company/templates/company/supplier_part_delete.html:5
msgid "Are you sure you want to delete the following Supplier Parts?"
msgstr ""

#: company/templates/company/supplier_part_navbar.html:12
#: company/templates/company/supplier_part_stock.html:10
msgid "Supplier Part Stock"
msgstr ""

#: company/templates/company/supplier_part_navbar.html:19
#: company/templates/company/supplier_part_orders.html:10
msgid "Supplier Part Orders"
msgstr ""

#: company/templates/company/supplier_part_navbar.html:26
msgid "Supplier Part Pricing"
msgstr ""

#: company/templates/company/supplier_part_navbar.html:29
msgid "Pricing"
msgstr "Cennik"

#: company/templates/company/supplier_part_orders.html:18
#: part/templates/part/orders.html:18
msgid "Order Part"
msgstr ""

#: company/templates/company/supplier_part_pricing.html:11
msgid "Pricing Information"
msgstr "Informacja cenowa"

#: company/templates/company/supplier_part_pricing.html:19 company/views.py:794
#: part/templates/part/sale_prices.html:17 part/views.py:2644
msgid "Add Price Break"
msgstr ""

#: company/templates/company/supplier_part_pricing.html:38
#: part/templates/part/sale_prices.html:46
msgid "No price break information found"
msgstr ""

#: company/templates/company/supplier_part_pricing.html:89
#: part/templates/part/sale_prices.html:97
msgid "Edit price break"
msgstr "Edytuj przedział cenowy"

#: company/templates/company/supplier_part_pricing.html:90
#: part/templates/part/sale_prices.html:98
msgid "Delete price break"
msgstr ""

#: company/views.py:70 part/templates/part/navbar.html:72
#: part/templates/part/navbar.html:75 templates/InvenTree/search.html:306
#: templates/navbar.html:36
msgid "Manufacturers"
msgstr "Producenci"

#: company/views.py:77 templates/InvenTree/search.html:336
#: templates/navbar.html:45
msgid "Customers"
msgstr "Klienci"

#: company/views.py:78 order/templates/order/sales_orders.html:187
msgid "New Customer"
msgstr "Nowy klient"

#: company/views.py:86
msgid "Companies"
msgstr "Firmy"

#: company/views.py:87
msgid "New Company"
msgstr "Nowa firma"

#: company/views.py:169 part/views.py:848
msgid "Download Image"
msgstr "Pobierz obraz"

#: company/views.py:198 part/views.py:880
msgid "Image size exceeds maximum allowable size for download"
msgstr ""

#: company/views.py:205 part/views.py:887
#, python-brace-format
msgid "Invalid response: {code}"
msgstr ""

#: company/views.py:214 part/views.py:896
msgid "Supplied URL is not a valid image file"
msgstr ""

#: company/views.py:243
msgid "Update Company Image"
msgstr ""

#: company/views.py:249
msgid "Updated company image"
msgstr ""

#: company/views.py:259
msgid "Edit Company"
msgstr "Edytuj firmę"

#: company/views.py:264
msgid "Edited company information"
msgstr ""

#: company/views.py:287 order/templates/order/sales_orders.html:188
msgid "Create new Customer"
msgstr "Utwórz nowego klienta"

#: company/views.py:289
msgid "Create new Company"
msgstr "Utwórz nową firmę"

#: company/views.py:316
msgid "Created new company"
msgstr "Utwórz nową firmę"

#: company/views.py:332
msgid "Company was deleted"
msgstr "Usunięto firmę"

#: company/views.py:357
msgid "Edit Manufacturer Part"
msgstr ""

#: company/views.py:366
msgid "Create New Manufacturer Part"
msgstr ""

#: company/views.py:440
msgid "Delete Manufacturer Part"
msgstr ""

#: company/views.py:528
msgid "Edit Supplier Part"
msgstr ""

#: company/views.py:578 templates/js/stock.js:1272
msgid "Create new Supplier Part"
msgstr ""

#: company/views.py:722
msgid "Delete Supplier Part"
msgstr ""

#: company/views.py:799 part/views.py:2648
msgid "Added new price break"
msgstr ""

#: company/views.py:855 part/views.py:2692
msgid "Edit Price Break"
msgstr "Edytuj przedział cenowy"

#: company/views.py:870 part/views.py:2706
msgid "Delete Price Break"
msgstr ""

#: label/api.py:56 report/api.py:201
msgid "No valid objects provided to template"
msgstr ""

#: label/models.py:103
msgid "Label name"
msgstr "Nazwa etykiety"

#: label/models.py:110
msgid "Label description"
msgstr "Opis etykiety"

#: label/models.py:117 stock/forms.py:202
msgid "Label"
msgstr "Etykieta"

#: label/models.py:118
msgid "Label template file"
msgstr ""

#: label/models.py:124 report/models.py:274
msgid "Enabled"
msgstr "Aktywne"

#: label/models.py:125
msgid "Label template is enabled"
msgstr ""

#: label/models.py:130
msgid "Width [mm]"
msgstr "Szerokość [mm]"

#: label/models.py:131
msgid "Label width, specified in mm"
msgstr ""

#: label/models.py:137
msgid "Height [mm]"
msgstr "Wysokość [mm]"

#: label/models.py:138
msgid "Label height, specified in mm"
msgstr ""

#: label/models.py:144
msgid "Filename Pattern"
msgstr ""

#: label/models.py:145
msgid "Pattern for generating label filenames"
msgstr ""

#: label/models.py:244 label/models.py:297
msgid "Query filters (comma-separated list of key=value pairs"
msgstr ""

#: label/models.py:245 label/models.py:298 report/models.py:294
#: report/models.py:415 report/models.py:449
msgid "Filters"
msgstr "Filtry"

#: order/forms.py:27 order/templates/order/order_base.html:47
msgid "Place order"
msgstr "Złóż zamówienie"

#: order/forms.py:38 order/templates/order/order_base.html:54
msgid "Mark order as complete"
msgstr "Oznacz zamówienie jako zakończone"

#: order/forms.py:49 order/forms.py:60 order/templates/order/order_base.html:59
#: order/templates/order/sales_order_base.html:59
msgid "Cancel order"
msgstr "Anuluj zamówienie"

#: order/forms.py:71 order/templates/order/sales_order_base.html:56
msgid "Ship order"
msgstr "Wyślij zamówienie"

#: order/forms.py:82
msgid "Receive parts to this location"
msgstr ""

#: order/forms.py:103
msgid "Purchase Order reference"
msgstr ""

#: order/forms.py:110
msgid "Target date for order delivery. Order will be overdue after this date."
msgstr ""

#: order/forms.py:138
msgid "Enter sales order number"
msgstr ""

#: order/forms.py:145 order/models.py:473
msgid "Target date for order completion. Order will be overdue after this date."
msgstr ""

#: order/forms.py:236
msgid "Enter stock item serial numbers"
msgstr ""

#: order/forms.py:242
msgid "Enter quantity of stock items"
msgstr "Wprowadź ilość produktów magazynowych"

#: order/models.py:99
msgid "Order reference"
msgstr "Odniesienie zamówienia"

#: order/models.py:101
msgid "Order description"
msgstr "Opis Zamówienia"

#: order/models.py:103
msgid "Link to external page"
msgstr "Link do zewnętrznej witryny"

#: order/models.py:111 part/templates/part/detail.html:132
msgid "Created By"
msgstr "Utworzony przez"

#: order/models.py:118
msgid "User or group responsible for this order"
msgstr "Użytkownik lub grupa odpowiedzialna za to zamówienie"

#: order/models.py:123
msgid "Order notes"
msgstr "Notatki do zamówienia"

#: order/models.py:182 order/models.py:466
msgid "Purchase order status"
msgstr ""

#: order/models.py:191
msgid "Company from which the items are being ordered"
msgstr ""

#: order/models.py:194 order/templates/order/order_base.html:98
#: templates/js/order.js:179
msgid "Supplier Reference"
msgstr ""

#: order/models.py:194
msgid "Supplier order reference code"
msgstr ""

#: order/models.py:201
msgid "received by"
msgstr "odebrane przez"

#: order/models.py:206
msgid "Issue Date"
msgstr "Data wydania"

#: order/models.py:207
msgid "Date order was issued"
msgstr ""

#: order/models.py:212
msgid "Target Delivery Date"
msgstr ""

#: order/models.py:213
msgid "Expected date for order delivery. Order will be overdue after this date."
msgstr ""

#: order/models.py:219
msgid "Date order was completed"
msgstr ""

#: order/models.py:243 part/views.py:1586 stock/models.py:302
#: stock/models.py:1018
msgid "Quantity must be greater than zero"
msgstr ""

#: order/models.py:248
msgid "Part supplier must match PO supplier"
msgstr ""

#: order/models.py:346
msgid "Lines can only be received against an order marked as 'Placed'"
msgstr ""

#: order/models.py:350
msgid "Quantity must be an integer"
msgstr ""

#: order/models.py:352
msgid "Quantity must be a positive number"
msgstr ""

#: order/models.py:462
msgid "Company to which the items are being sold"
msgstr ""

#: order/models.py:468
msgid "Customer Reference "
msgstr ""

#: order/models.py:468
msgid "Customer order reference code"
msgstr ""

#: order/models.py:476 templates/js/order.js:303
msgid "Shipment Date"
msgstr "Data wysyłki"

#: order/models.py:483
msgid "shipped by"
msgstr "wysłane przez"

#: order/models.py:527
msgid "SalesOrder cannot be shipped as it is not currently pending"
msgstr ""

#: order/models.py:614
msgid "Item quantity"
msgstr "Ilość elementów"

#: order/models.py:616
msgid "Line item reference"
msgstr ""

#: order/models.py:618
msgid "Line item notes"
msgstr ""

#: order/models.py:644 order/models.py:689
#: part/templates/part/allocation.html:17
#: part/templates/part/allocation.html:45
msgid "Order"
msgstr "Zamówienie"

#: order/models.py:645 order/templates/order/order_base.html:9
#: order/templates/order/order_base.html:24
#: report/templates/report/inventree_po_report.html:77
#: stock/templates/stock/item_base.html:319 templates/js/order.js:148
#: templates/js/stock.js:1045
msgid "Purchase Order"
msgstr ""

#: order/models.py:659
msgid "Supplier part"
msgstr ""

#: order/models.py:662 order/templates/order/order_base.html:131
#: order/templates/order/purchase_order_detail.html:189
#: order/templates/order/receive_parts.html:22
#: order/templates/order/sales_order_base.html:131
msgid "Received"
msgstr "Odebrane"

#: order/models.py:662
msgid "Number of items received"
msgstr ""

#: order/models.py:669 stock/models.py:540
#: stock/templates/stock/item_base.html:326
msgid "Purchase Price"
msgstr "Cena zakupu"

#: order/models.py:670
msgid "Unit purchase price"
msgstr "Cena zakupu jednostkowego"

#: order/models.py:698 part/templates/part/navbar.html:95
#: part/templates/part/part_pricing.html:78
msgid "Sale Price"
msgstr "Cena sprzedaży"

#: order/models.py:699
msgid "Unit sale price"
msgstr "Jednostkowa cena sprzedaży"

#: order/models.py:774 order/models.py:776
msgid "Stock item has not been assigned"
msgstr ""

#: order/models.py:780
msgid "Cannot allocate stock item to a line with a different part"
msgstr ""

#: order/models.py:782
msgid "Cannot allocate stock to a line without a part"
msgstr ""

#: order/models.py:785
msgid "Allocation quantity cannot exceed stock quantity"
msgstr ""

#: order/models.py:795
msgid "Quantity must be 1 for serialized stock item"
msgstr ""

#: order/models.py:800
msgid "Line"
msgstr "Linia"

#: order/models.py:811
msgid "Item"
msgstr "Komponent"

#: order/models.py:812
msgid "Select stock item to allocate"
msgstr ""

#: order/models.py:815
msgid "Enter stock allocation quantity"
msgstr ""

#: order/templates/order/delete_attachment.html:5
#: stock/templates/stock/attachment_delete.html:5
#: templates/attachment_delete.html:5
msgid "Are you sure you want to delete this attachment?"
msgstr ""

#: order/templates/order/order_base.html:39
#: order/templates/order/sales_order_base.html:48
msgid "Print"
msgstr ""

#: order/templates/order/order_base.html:43
#: order/templates/order/sales_order_base.html:52
msgid "Edit order information"
msgstr ""

#: order/templates/order/order_base.html:51
msgid "Receive items"
msgstr ""

#: order/templates/order/order_base.html:64
msgid "Export order to file"
msgstr ""

#: order/templates/order/order_base.html:72
#: order/templates/order/po_navbar.html:11
msgid "Purchase Order Details"
msgstr ""

#: order/templates/order/order_base.html:77
#: order/templates/order/sales_order_base.html:77
msgid "Order Reference"
msgstr ""

#: order/templates/order/order_base.html:82
#: order/templates/order/sales_order_base.html:82
msgid "Order Status"
msgstr "Status zamówienia"

#: order/templates/order/order_base.html:117
#: report/templates/report/inventree_build_order_base.html:122
msgid "Issued"
msgstr "Wydany"

#: order/templates/order/order_base.html:180
#: order/templates/order/purchase_order_detail.html:100
#: part/templates/part/category.html:185 part/templates/part/category.html:227
#: stock/templates/stock/location.html:191 templates/js/stock.js:708
#: templates/js/stock.js:1277
msgid "New Location"
msgstr "Nowa lokalizacja"

#: order/templates/order/order_base.html:181
#: order/templates/order/purchase_order_detail.html:101
#: stock/templates/stock/location.html:42
msgid "Create new stock location"
msgstr ""

#: order/templates/order/order_cancel.html:8
msgid "Cancelling this order means that the order and line items will no longer be editable."
msgstr ""

#: order/templates/order/order_complete.html:7
msgid "Mark this order as complete?"
msgstr ""

#: order/templates/order/order_complete.html:10
msgid "This order has line items which have not been marked as received."
msgstr ""

#: order/templates/order/order_complete.html:11
msgid "Completing this order means that the order and line items will no longer be editable."
msgstr ""

#: order/templates/order/order_issue.html:8
msgid "After placing this purchase order, line items will no longer be editable."
msgstr ""

#: order/templates/order/order_notes.html:13
msgid "Order Notes"
msgstr "Notatki zamówień"

#: order/templates/order/order_wizard/match_fields.html:9
#: part/templates/part/bom_upload/select_fields.html:21
msgid "Missing selections for the following required columns"
msgstr ""

#: order/templates/order/order_wizard/match_fields.html:20
msgid "Duplicate selections found, see below. Fix them then retry submitting."
msgstr ""

#: order/templates/order/order_wizard/match_fields.html:27
#: order/templates/order/order_wizard/match_parts.html:18
#: order/templates/order/order_wizard/po_upload.html:40
msgid "Previous Step"
msgstr ""

#: order/templates/order/order_wizard/match_fields.html:29
#: order/templates/order/order_wizard/match_parts.html:20
#: part/templates/part/bom_upload/select_fields.html:32
msgid "Submit Selections"
msgstr ""

#: order/templates/order/order_wizard/match_fields.html:35
#: part/templates/part/bom_upload/select_fields.html:41
msgid "File Fields"
msgstr ""

#: order/templates/order/order_wizard/match_fields.html:42
#: part/templates/part/bom_upload/select_fields.html:47
msgid "Remove column"
msgstr ""

#: order/templates/order/order_wizard/match_fields.html:60
msgid "Duplicate selection"
msgstr ""

#: order/templates/order/order_wizard/match_fields.html:71
#: order/templates/order/order_wizard/match_parts.html:51
#: part/templates/part/bom_upload/select_fields.html:76
#: part/templates/part/bom_upload/select_parts.html:58
msgid "Remove row"
msgstr ""

#: order/templates/order/order_wizard/match_parts.html:11
#: part/templates/part/bom_upload/select_parts.html:21
msgid "Errors exist in the submitted data"
msgstr ""

#: order/templates/order/order_wizard/match_parts.html:27
#: part/templates/part/bom_upload/select_parts.html:39
msgid "Row"
msgstr "Wiersz"

#: order/templates/order/order_wizard/match_parts.html:28
msgid "Select Supplier Part"
msgstr ""

#: order/templates/order/order_wizard/po_upload.html:11
msgid "Upload File for Purchase Order"
msgstr ""

#: order/templates/order/order_wizard/po_upload.html:18
#, python-format
msgid "Step %(step)s of %(count)s"
msgstr ""

#: order/templates/order/order_wizard/po_upload.html:48
msgid "Order is already processed. Files cannot be uploaded."
msgstr ""

#: order/templates/order/order_wizard/match_fields.html:9
#: part/templates/part/bom_upload/select_fields.html:21
msgid "Missing selections for the following required columns"
msgstr ""

#: order/templates/order/order_wizard/match_fields.html:20
msgid "Duplicate selections found, see below. Fix them then retry submitting."
msgstr ""

#: order/templates/order/order_wizard/match_fields.html:27
#: order/templates/order/order_wizard/match_parts.html:18
#: order/templates/order/order_wizard/po_upload.html:40
msgid "Previous Step"
msgstr ""

#: order/templates/order/order_wizard/match_fields.html:29
#: order/templates/order/order_wizard/match_parts.html:20
#: part/templates/part/bom_upload/select_fields.html:32
msgid "Submit Selections"
msgstr ""

#: order/templates/order/order_wizard/match_fields.html:35
#: part/templates/part/bom_upload/select_fields.html:41
msgid "File Fields"
msgstr ""

#: order/templates/order/order_wizard/match_fields.html:42
#: part/templates/part/bom_upload/select_fields.html:47
msgid "Remove column"
msgstr ""

#: order/templates/order/order_wizard/match_fields.html:60
#, fuzzy
#| msgid "Duplicate serial: {n}"
msgid "Duplicate selection"
msgstr "Powtórzony numer seryjny: {n}"

#: order/templates/order/order_wizard/match_fields.html:71
#: order/templates/order/order_wizard/match_parts.html:51
#: part/templates/part/bom_upload/select_fields.html:76
#: part/templates/part/bom_upload/select_parts.html:58
msgid "Remove row"
msgstr ""

#: order/templates/order/order_wizard/match_parts.html:11
#: part/templates/part/bom_upload/select_parts.html:21
msgid "Errors exist in the submitted data"
msgstr ""

#: order/templates/order/order_wizard/match_parts.html:27
#: part/templates/part/bom_upload/select_parts.html:39
msgid "Row"
msgstr ""

#: order/templates/order/order_wizard/match_parts.html:28
#, fuzzy
#| msgid "Select supplier"
msgid "Select Supplier Part"
msgstr "Wybierz dostawcę"

#: order/templates/order/order_wizard/po_upload.html:11
msgid "Upload File for Purchase Order"
msgstr ""

#: order/templates/order/order_wizard/po_upload.html:18
#, python-format
msgid "Step %(step)s of %(count)s"
msgstr ""

#: order/templates/order/order_wizard/po_upload.html:48
msgid "Order is already processed. Files cannot be uploaded."
msgstr ""

#: order/templates/order/order_wizard/select_parts.html:9
msgid "Step 1 of 2 - Select Part Suppliers"
msgstr ""

#: order/templates/order/order_wizard/select_parts.html:14
msgid "Select suppliers"
msgstr ""

#: order/templates/order/order_wizard/select_parts.html:18
msgid "No purchaseable parts selected"
msgstr ""

#: order/templates/order/order_wizard/select_parts.html:31
msgid "Select Supplier"
msgstr "Wybierz dostawcę"

#: order/templates/order/order_wizard/select_parts.html:57
#, python-format
msgid "Select a supplier for <i>%(name)s</i>"
msgstr ""

#: order/templates/order/order_wizard/select_parts.html:69
#: part/templates/part/set_category.html:32
msgid "Remove part"
msgstr "Usuń część"

#: order/templates/order/order_wizard/select_pos.html:8
msgid "Step 2 of 2 - Select Purchase Orders"
msgstr ""

#: order/templates/order/order_wizard/select_pos.html:12
msgid "Select existing purchase orders, or create new orders."
msgstr ""

#: order/templates/order/order_wizard/select_pos.html:31
#: templates/js/order.js:205 templates/js/order.js:308
msgid "Items"
msgstr "Przedmioty"

#: order/templates/order/order_wizard/select_pos.html:32
msgid "Select Purchase Order"
msgstr ""

#: order/templates/order/order_wizard/select_pos.html:45
#, python-format
msgid "Create new purchase order for %(name)s"
msgstr ""

#: order/templates/order/order_wizard/select_pos.html:68
#, python-format
msgid "Select a purchase order for %(name)s"
msgstr ""

#: order/templates/order/po_attachments.html:12
#: order/templates/order/po_navbar.html:23
msgid "Purchase Order Attachments"
msgstr ""

#: order/templates/order/po_navbar.html:17
msgid "Received Stock Items"
msgstr ""

#: order/templates/order/po_navbar.html:20
#: order/templates/order/po_received_items.html:12
msgid "Received Items"
msgstr "Otrzymane elementy"

#: order/templates/order/purchase_order_detail.html:14
msgid "Purchase Order Items"
msgstr ""

#: order/templates/order/purchase_order_detail.html:24
#: order/templates/order/sales_order_detail.html:22 order/views.py:1311
#: order/views.py:1394
msgid "Add Line Item"
msgstr ""

#: order/templates/order/purchase_order_detail.html:114
msgid "No line items found"
msgstr ""

#: order/templates/order/purchase_order_detail.html:180
#: order/templates/order/sales_order_detail.html:229
msgid "Unit Price"
msgstr "Cena jednostkowa"

#: order/templates/order/purchase_order_detail.html:221
#: order/templates/order/sales_order_detail.html:303
msgid "Edit line item"
msgstr ""

#: order/templates/order/purchase_order_detail.html:222
msgid "Delete line item"
msgstr ""

#: order/templates/order/purchase_order_detail.html:227
msgid "Receive line item"
msgstr ""

#: order/templates/order/purchase_orders.html:24
#: order/templates/order/sales_orders.html:24
msgid "Print Order Reports"
msgstr ""

#: order/templates/order/receive_parts.html:8
#, python-format
msgid "Receive outstanding parts for <b>%(order)s</b> - <i>%(desc)s</i>"
msgstr ""

#: order/templates/order/receive_parts.html:14 part/api.py:40
#: part/models.py:322 part/templates/part/cat_link.html:7
#: part/templates/part/category.html:99
#: part/templates/part/category_navbar.html:22
#: part/templates/part/category_navbar.html:29
#: part/templates/part/category_partlist.html:10
#: templates/InvenTree/index.html:97 templates/InvenTree/search.html:114
#: templates/InvenTree/settings/tabs.html:25 templates/js/part.js:577
#: templates/navbar.html:23 templates/stats.html:59 templates/stats.html:68
#: users/models.py:40
msgid "Parts"
msgstr "Części"

#: order/templates/order/receive_parts.html:15
msgid "Select parts to receive against this order"
msgstr ""

#: order/templates/order/receive_parts.html:20
msgid "Order Code"
msgstr "Kod zamówienia"

#: order/templates/order/receive_parts.html:21
#: part/templates/part/part_base.html:129 templates/js/part.js:414
msgid "On Order"
msgstr ""

#: order/templates/order/receive_parts.html:23
msgid "Receive"
msgstr "Odbierz"

#: order/templates/order/receive_parts.html:36
msgid "Error: Referenced part has been removed"
msgstr ""

#: order/templates/order/receive_parts.html:57
msgid "Remove line"
msgstr "Usuń linie"

#: order/templates/order/sales_order_base.html:15
msgid "This SalesOrder has not been fully allocated"
msgstr ""

#: order/templates/order/sales_order_base.html:64
msgid "Packing List"
msgstr ""

#: order/templates/order/sales_order_base.html:72
#: order/templates/order/so_navbar.html:12
msgid "Sales Order Details"
msgstr ""

#: order/templates/order/sales_order_base.html:98 templates/js/order.js:275
msgid "Customer Reference"
msgstr ""

#: order/templates/order/sales_order_cancel.html:8
#: order/templates/order/sales_order_ship.html:9
#: part/templates/part/bom_duplicate.html:12
#: stock/templates/stock/stockitem_convert.html:13
msgid "Warning"
msgstr ""

#: order/templates/order/sales_order_cancel.html:9
msgid "Cancelling this order means that the order will no longer be editable."
msgstr ""

#: order/templates/order/sales_order_detail.html:13
msgid "Sales Order Items"
msgstr ""

#: order/templates/order/sales_order_detail.html:92 templates/js/bom.js:342
#: templates/js/build.js:627 templates/js/build.js:1044
msgid "Actions"
msgstr "Akcje"

#: order/templates/order/sales_order_detail.html:99 templates/js/build.js:515
#: templates/js/build.js:849
msgid "Edit stock allocation"
msgstr ""

#: order/templates/order/sales_order_detail.html:100 templates/js/build.js:517
#: templates/js/build.js:850
msgid "Delete stock allocation"
msgstr ""

#: order/templates/order/sales_order_detail.html:170
msgid "No matching line items"
msgstr ""

#: order/templates/order/sales_order_detail.html:199
msgid "ID"
msgstr "Numer ID"

#: order/templates/order/sales_order_detail.html:237 templates/js/build.js:579
#: templates/js/build.js:845
msgid "Allocated"
msgstr "Przydzielono"

#: order/templates/order/sales_order_detail.html:239
msgid "Fulfilled"
msgstr ""

#: order/templates/order/sales_order_detail.html:287
msgid "Allocate serial numbers"
msgstr ""

#: order/templates/order/sales_order_detail.html:290 templates/js/build.js:641
msgid "Allocate stock"
msgstr ""

#: order/templates/order/sales_order_detail.html:293
msgid "Purchase stock"
msgstr ""

#: order/templates/order/sales_order_detail.html:297 templates/js/build.js:634
#: templates/js/build.js:1052
msgid "Build stock"
msgstr ""

#: order/templates/order/sales_order_detail.html:300
#: order/templates/order/sales_order_detail.html:409
msgid "Calculate price"
msgstr "Oblicz cenę"

#: order/templates/order/sales_order_detail.html:304
msgid "Delete line item "
msgstr ""

#: order/templates/order/sales_order_detail.html:415
msgid "Update Unit Price"
msgstr ""

#: order/templates/order/sales_order_notes.html:14
msgid "Sales Order Notes"
msgstr ""

#: order/templates/order/sales_order_ship.html:10
msgid "This order has not been fully allocated. If the order is marked as shipped, it can no longer be adjusted."
msgstr ""

#: order/templates/order/sales_order_ship.html:12
msgid "Ensure that the order allocation is correct before shipping the order."
msgstr ""

#: order/templates/order/sales_order_ship.html:18
msgid "Some line items in this order have been over-allocated"
msgstr ""

#: order/templates/order/sales_order_ship.html:20
msgid "Ensure that this is correct before shipping the order."
msgstr ""

#: order/templates/order/sales_order_ship.html:27
msgid "Shipping this order means that the order will no longer be editable."
msgstr ""

#: order/templates/order/so_allocate_by_serial.html:9
msgid "Allocate stock items by serial number"
msgstr ""

#: order/templates/order/so_allocation_delete.html:7
msgid "This action will unallocate the following stock from the Sales Order"
msgstr ""

#: order/templates/order/so_attachments.html:12
#: order/templates/order/so_navbar.html:26
msgid "Sales Order Attachments"
msgstr ""

#: order/templates/order/so_lineitem_delete.html:5
msgid "Are you sure you wish to delete this line item?"
msgstr ""

#: order/views.py:104
msgid "Add Purchase Order Attachment"
msgstr ""

#: order/views.py:154
msgid "Add Sales Order Attachment"
msgstr ""

#: order/views.py:346
msgid "Create Sales Order"
msgstr ""

#: order/views.py:381
msgid "Edit Purchase Order"
msgstr ""

#: order/views.py:401
msgid "Edit Sales Order"
msgstr ""

#: order/views.py:417
msgid "Cancel Order"
msgstr ""

#: order/views.py:426 order/views.py:452
msgid "Confirm order cancellation"
msgstr ""

#: order/views.py:429 order/views.py:455
msgid "Order cannot be cancelled"
msgstr ""

#: order/views.py:443
msgid "Cancel sales order"
msgstr ""

#: order/views.py:469
msgid "Issue Order"
msgstr ""

#: order/views.py:478
msgid "Confirm order placement"
msgstr ""

#: order/views.py:488
msgid "Purchase order issued"
msgstr ""

#: order/views.py:499
msgid "Complete Order"
msgstr ""

#: order/views.py:515
msgid "Confirm order completion"
msgstr ""

#: order/views.py:526
msgid "Purchase order completed"
msgstr ""

#: order/views.py:536
msgid "Ship Order"
msgstr "Wyślij zamówienie"

#: order/views.py:552
msgid "Confirm order shipment"
msgstr ""

#: order/views.py:558
msgid "Could not ship order"
msgstr ""

#: order/views.py:584
<<<<<<< HEAD
#, fuzzy
#| msgid "Supplier Parts"
msgid "Match Supplier Parts"
msgstr "Komponenty Dostawcy"
=======
msgid "Match Supplier Parts"
msgstr ""
>>>>>>> 499bad2b

#: order/views.py:798
msgid "Receive Parts"
msgstr ""

#: order/views.py:868
msgid "Items received"
msgstr "Otrzymane przedmioty"

#: order/views.py:882
msgid "No destination set"
msgstr "Nie ustawiono miejsca docelowego"

#: order/views.py:927
msgid "Error converting quantity to number"
msgstr "Błąd konwersji ilości na liczbę"

#: order/views.py:933
msgid "Receive quantity less than zero"
msgstr ""

#: order/views.py:939
msgid "No lines specified"
msgstr ""

#: order/views.py:1260
#, python-brace-format
msgid "Ordered {n} parts"
msgstr ""

#: order/views.py:1320
msgid "Supplier part must be specified"
msgstr ""

#: order/views.py:1326
msgid "Supplier must match for Part and Order"
msgstr ""

#: order/views.py:1457 order/views.py:1475
msgid "Edit Line Item"
msgstr ""

#: order/views.py:1491 order/views.py:1503
msgid "Delete Line Item"
msgstr ""

#: order/views.py:1496 order/views.py:1508
msgid "Deleted line item"
msgstr ""

#: order/views.py:1521
msgid "Allocate Serial Numbers"
msgstr ""

#: order/views.py:1566
#, python-brace-format
msgid "Allocated {n} items"
msgstr ""

#: order/views.py:1582
msgid "Select line item"
msgstr ""

#: order/views.py:1613
#, python-brace-format
msgid "No matching item for serial {serial}"
msgstr ""

#: order/views.py:1623
#, python-brace-format
msgid "{serial} is not in stock"
msgstr ""

#: order/views.py:1631
#, python-brace-format
msgid "{serial} already allocated to an order"
msgstr ""

#: order/views.py:1685
msgid "Allocate Stock to Order"
msgstr ""

#: order/views.py:1759
msgid "Edit Allocation Quantity"
msgstr ""

#: order/views.py:1774
msgid "Remove allocation"
msgstr ""

#: order/views.py:1846
msgid "Sales order not found"
msgstr ""

#: order/views.py:1852
msgid "Price not found"
msgstr "Nie znaleziono ceny"

#: order/views.py:1855
#, python-brace-format
msgid "Updated {part} unit-price to {price}"
msgstr ""

#: order/views.py:1860
#, python-brace-format
msgid "Updated {part} unit-price to {price} and quantity to {qty}"
msgstr ""

#: part/bom.py:138 part/models.py:72 part/models.py:762
#: part/templates/part/category.html:66 part/templates/part/detail.html:90
msgid "Default Location"
msgstr "Domyślna lokalizacja"

#: part/bom.py:139 part/templates/part/part_base.html:117
msgid "Available Stock"
msgstr "Dostępna ilość"

#: part/bom.py:379
#, python-brace-format
msgid "Unsupported file format: {f}"
msgstr ""

#: part/bom.py:384
msgid "Error reading BOM file (invalid data)"
msgstr ""

#: part/bom.py:386
msgid "Error reading BOM file (incorrect row size)"
msgstr ""

#: part/forms.py:89 stock/forms.py:265
msgid "File Format"
msgstr "Format pliku"

#: part/forms.py:89 stock/forms.py:265
msgid "Select output file format"
msgstr "Wybierz format pliku wyjściowego"

#: part/forms.py:91
msgid "Cascading"
msgstr "Kaskadowe"

#: part/forms.py:91
msgid "Download cascading / multi-level BOM"
msgstr ""

#: part/forms.py:93
msgid "Levels"
msgstr "Poziomy"

#: part/forms.py:93
msgid "Select maximum number of BOM levels to export (0 = all levels)"
msgstr ""

#: part/forms.py:95
msgid "Include Parameter Data"
msgstr ""

#: part/forms.py:95
msgid "Include part parameters data in exported BOM"
msgstr ""

#: part/forms.py:97
msgid "Include Stock Data"
msgstr ""

#: part/forms.py:97
msgid "Include part stock data in exported BOM"
msgstr ""

#: part/forms.py:99
msgid "Include Manufacturer Data"
msgstr ""

#: part/forms.py:99
msgid "Include part manufacturer data in exported BOM"
msgstr ""

#: part/forms.py:101
msgid "Include Supplier Data"
msgstr ""

#: part/forms.py:101
msgid "Include part supplier data in exported BOM"
msgstr ""

#: part/forms.py:122 part/models.py:2115
msgid "Parent Part"
msgstr "Część nadrzędna"

#: part/forms.py:123 part/templates/part/bom_duplicate.html:7
msgid "Select parent part to copy BOM from"
msgstr ""

#: part/forms.py:129
msgid "Clear existing BOM items"
msgstr ""

#: part/forms.py:135
msgid "Confirm BOM duplication"
msgstr ""

#: part/forms.py:153
msgid "validate"
msgstr "potwierdź"

#: part/forms.py:153
msgid "Confirm that the BOM is correct"
msgstr ""

#: part/forms.py:165
msgid "BOM file"
msgstr ""

#: part/forms.py:165
msgid "Select BOM file to upload"
msgstr ""

#: part/forms.py:184
msgid "Related Part"
msgstr ""

#: part/forms.py:203
msgid "Select part category"
msgstr ""

#: part/forms.py:220
msgid "Duplicate all BOM data for this part"
msgstr ""

#: part/forms.py:221
msgid "Copy BOM"
msgstr ""

#: part/forms.py:226
msgid "Duplicate all parameter data for this part"
msgstr ""

#: part/forms.py:227
msgid "Copy Parameters"
msgstr ""

#: part/forms.py:232
msgid "Confirm part creation"
msgstr ""

#: part/forms.py:237
msgid "Include category parameter templates"
msgstr ""

#: part/forms.py:242
msgid "Include parent categories parameter templates"
msgstr ""

#: part/forms.py:322
msgid "Add parameter template to same level categories"
msgstr ""

#: part/forms.py:326
msgid "Add parameter template to all categories"
msgstr ""

#: part/forms.py:344 part/models.py:2209
msgid "Sub part"
msgstr "Podczęść"

#: part/forms.py:372
msgid "Input quantity for price calculation"
msgstr ""

#: part/models.py:73
msgid "Default location for parts in this category"
msgstr ""

#: part/models.py:76
msgid "Default keywords"
msgstr "Domyślne słowa kluczowe"

#: part/models.py:76
msgid "Default keywords for parts in this category"
msgstr ""

#: part/models.py:82 part/models.py:2161
#: part/templates/part/part_app_base.html:10
msgid "Part Category"
msgstr ""

#: part/models.py:83 part/templates/part/category.html:23
#: part/templates/part/category.html:94 part/templates/part/category.html:141
#: templates/InvenTree/search.html:127 templates/stats.html:63
#: users/models.py:39
msgid "Part Categories"
msgstr ""

#: part/models.py:446 part/models.py:458
#, python-brace-format
msgid "Part '{p1}' is  used in BOM for '{p2}' (recursive)"
msgstr ""

#: part/models.py:555
msgid "Next available serial numbers are"
msgstr ""

#: part/models.py:559
msgid "Next available serial number is"
msgstr ""

#: part/models.py:564
msgid "Most recent serial number is"
msgstr ""

#: part/models.py:643
msgid "Duplicate IPN not allowed in part settings"
msgstr ""

#: part/models.py:654
msgid "Part must be unique for name, IPN and revision"
msgstr ""

#: part/models.py:685 part/templates/part/detail.html:22
msgid "Part name"
msgstr ""

#: part/models.py:692
msgid "Is Template"
msgstr ""

#: part/models.py:693
msgid "Is this part a template part?"
msgstr ""

#: part/models.py:704
msgid "Is this part a variant of another part?"
msgstr ""

#: part/models.py:705 part/templates/part/detail.html:60
msgid "Variant Of"
msgstr "Wariant"

#: part/models.py:711
msgid "Part description"
msgstr "Opis części"

#: part/models.py:716 part/templates/part/category.html:73
#: part/templates/part/detail.html:67
msgid "Keywords"
msgstr "Słowa kluczowe"

#: part/models.py:717
msgid "Part keywords to improve visibility in search results"
msgstr ""

#: part/models.py:724 part/models.py:2160 part/templates/part/detail.html:73
#: part/templates/part/set_category.html:15 templates/js/part.js:385
msgid "Category"
msgstr "Kategoria"

#: part/models.py:725
msgid "Part category"
msgstr ""

#: part/models.py:730 part/templates/part/detail.html:28
#: part/templates/part/part_base.html:94 templates/js/part.js:161
msgid "IPN"
msgstr "IPN"

#: part/models.py:731
msgid "Internal Part Number"
msgstr ""

#: part/models.py:737
msgid "Part revision or version number"
msgstr ""

#: part/models.py:738 part/templates/part/detail.html:35 report/models.py:198
#: templates/js/part.js:165
msgid "Revision"
msgstr "Wersja"

#: part/models.py:760
msgid "Where is this item normally stored?"
msgstr ""

#: part/models.py:807 part/templates/part/detail.html:97
msgid "Default Supplier"
msgstr ""

#: part/models.py:808
msgid "Default supplier part"
msgstr ""

#: part/models.py:815
msgid "Default Expiry"
msgstr ""

#: part/models.py:816
msgid "Expiry time (in days) for stock items of this part"
msgstr ""

#: part/models.py:821 part/templates/part/detail.html:113
msgid "Minimum Stock"
msgstr "Minimalny stan magazynowy"

#: part/models.py:822
msgid "Minimum allowed stock level"
msgstr ""

#: part/models.py:828 part/models.py:2089 part/templates/part/detail.html:106
#: part/templates/part/params.html:29
msgid "Units"
msgstr "Jednostki"

#: part/models.py:829
msgid "Stock keeping units for this part"
msgstr ""

#: part/models.py:835
msgid "Can this part be built from other parts?"
msgstr ""

#: part/models.py:841
msgid "Can this part be used to build other parts?"
msgstr ""

#: part/models.py:847
msgid "Does this part have tracking for unique items?"
msgstr ""

#: part/models.py:852
msgid "Can this part be purchased from external suppliers?"
msgstr ""

#: part/models.py:857
msgid "Can this part be sold to customers?"
msgstr ""

#: part/models.py:861 part/templates/part/detail.html:227
#: templates/js/table_filters.js:21 templates/js/table_filters.js:61
#: templates/js/table_filters.js:237 templates/js/table_filters.js:306
msgid "Active"
msgstr "Aktywny"

#: part/models.py:862
msgid "Is this part active?"
msgstr "Czy ta część jest aktywna?"

#: part/models.py:867
msgid "Is this a virtual part, such as a software product or license?"
msgstr ""

#: part/models.py:872
msgid "Part notes - supports Markdown formatting"
msgstr ""

#: part/models.py:875
msgid "BOM checksum"
msgstr ""

#: part/models.py:875
msgid "Stored BOM checksum"
msgstr ""

#: part/models.py:878
msgid "BOM checked by"
msgstr ""

#: part/models.py:880
msgid "BOM checked date"
msgstr ""

#: part/models.py:884
msgid "Creation User"
msgstr ""

#: part/models.py:1616
msgid "Sell multiple"
msgstr "Sprzedaj wiele"

#: part/models.py:1987
msgid "Test templates can only be created for trackable parts"
msgstr ""

#: part/models.py:2004
msgid "Test with this name already exists for this part"
msgstr ""

#: part/models.py:2024 templates/js/part.js:638 templates/js/stock.js:104
msgid "Test Name"
msgstr "Nazwa testu"

#: part/models.py:2025
msgid "Enter a name for the test"
msgstr ""

#: part/models.py:2030
msgid "Test Description"
msgstr ""

#: part/models.py:2031
msgid "Enter description for this test"
msgstr ""

#: part/models.py:2036 templates/js/part.js:647
#: templates/js/table_filters.js:223
msgid "Required"
msgstr "Wymagane"

#: part/models.py:2037
msgid "Is this test required to pass?"
msgstr ""

#: part/models.py:2042 templates/js/part.js:655
msgid "Requires Value"
msgstr ""

#: part/models.py:2043
msgid "Does this test require a value when adding a test result?"
msgstr ""

#: part/models.py:2048 templates/js/part.js:662
msgid "Requires Attachment"
msgstr ""

#: part/models.py:2049
msgid "Does this test require a file attachment when adding a test result?"
msgstr ""

#: part/models.py:2082
msgid "Parameter template name must be unique"
msgstr ""

#: part/models.py:2087
msgid "Parameter Name"
msgstr ""

#: part/models.py:2089
msgid "Parameter Units"
msgstr ""

#: part/models.py:2117 part/models.py:2166 part/models.py:2167
#: templates/InvenTree/settings/category.html:62
msgid "Parameter Template"
msgstr ""

#: part/models.py:2119
msgid "Data"
msgstr "Dane"

#: part/models.py:2119
msgid "Parameter Value"
msgstr ""

#: part/models.py:2171 templates/InvenTree/settings/category.html:67
msgid "Default Value"
msgstr "Wartość domyślna"

#: part/models.py:2172
msgid "Default Parameter Value"
msgstr ""

#: part/models.py:2201
msgid "Select parent part"
msgstr ""

#: part/models.py:2210
msgid "Select part to be used in BOM"
msgstr ""

#: part/models.py:2216
msgid "BOM quantity for this BOM item"
msgstr ""

#: part/models.py:2218 templates/js/bom.js:216 templates/js/bom.js:269
msgid "Optional"
msgstr ""

#: part/models.py:2218
msgid "This BOM item is optional"
msgstr ""

#: part/models.py:2221
msgid "Overage"
msgstr ""

#: part/models.py:2222
msgid "Estimated build wastage quantity (absolute or percentage)"
msgstr ""

#: part/models.py:2225
msgid "BOM item reference"
msgstr ""

#: part/models.py:2228
msgid "BOM item notes"
msgstr ""

#: part/models.py:2230
msgid "Checksum"
msgstr "Suma kontrolna"

#: part/models.py:2230
msgid "BOM line checksum"
msgstr ""

#: part/models.py:2234 templates/js/bom.js:279 templates/js/bom.js:286
#: templates/js/table_filters.js:51
msgid "Inherited"
msgstr ""

#: part/models.py:2235
msgid "This BOM item is inherited by BOMs for variant parts"
msgstr ""

#: part/models.py:2311 part/views.py:1592 part/views.py:1644
#: stock/models.py:292
msgid "Quantity must be integer value for trackable parts"
msgstr ""

#: part/models.py:2320 part/models.py:2322
msgid "Sub part must be specified"
msgstr ""

#: part/models.py:2325
msgid "BOM Item"
msgstr ""

#: part/models.py:2442
msgid "Part 1"
msgstr "Część 1"

#: part/models.py:2446
msgid "Part 2"
msgstr "Część 2"

#: part/models.py:2446
msgid "Select Related Part"
msgstr "Wybierz powiązaną część"

#: part/models.py:2478
msgid "Error creating relationship: check that the part is not related to itself and that the relationship is unique"
msgstr ""

#: part/templates/part/allocation.html:11
msgid "Part Stock Allocations"
msgstr ""

#: part/templates/part/attachments.html:10
msgid "Part Attachments"
msgstr ""

#: part/templates/part/bom-delete.html:6
msgid "Are you sure you want to delete this BOM item?"
msgstr ""

#: part/templates/part/bom-delete.html:8
msgid "Deleting this entry will remove the BOM row from the following part"
msgstr ""

#: part/templates/part/bom.html:10 part/templates/part/navbar.html:48
#: part/templates/part/navbar.html:51
msgid "Bill of Materials"
msgstr "Zestawienie materiałowe"

#: part/templates/part/bom.html:19
#, python-format
msgid "The BOM for <i>%(part)s</i> has changed, and must be validated.<br>"
msgstr ""

#: part/templates/part/bom.html:21
#, python-format
msgid "The BOM for <i>%(part)s</i> was last checked by %(checker)s on %(check_date)s"
msgstr ""

#: part/templates/part/bom.html:25
#, python-format
msgid "The BOM for <i>%(part)s</i> has not been validated."
msgstr ""

#: part/templates/part/bom.html:32
msgid "Remove selected BOM items"
msgstr ""

#: part/templates/part/bom.html:35
msgid "Import BOM data"
msgstr "Importuj dane BOM"

#: part/templates/part/bom.html:39
msgid "Copy BOM from parent part"
msgstr "Kopiuj BOM z części nadrzędnej"

#: part/templates/part/bom.html:43
msgid "New BOM Item"
msgstr ""

#: part/templates/part/bom.html:46
msgid "Finish Editing"
msgstr "Zakończ edycję"

#: part/templates/part/bom.html:51
msgid "Edit BOM"
msgstr ""

#: part/templates/part/bom.html:55
msgid "Validate Bill of Materials"
msgstr ""

#: part/templates/part/bom.html:61 part/views.py:1887
msgid "Export Bill of Materials"
msgstr ""

#: part/templates/part/bom.html:64
msgid "Print BOM Report"
msgstr ""

#: part/templates/part/bom.html:109
msgid "Delete selected BOM items?"
msgstr ""

#: part/templates/part/bom.html:110
msgid "All selected BOM items will be deleted"
msgstr ""

#: part/templates/part/bom.html:160 part/views.py:584
#: templates/js/stock.js:1266
msgid "Create New Part"
msgstr ""

#: part/templates/part/bom_duplicate.html:13
msgid "This part already has a Bill of Materials"
msgstr ""

#: part/templates/part/bom_upload/select_fields.html:11
#: part/templates/part/bom_upload/select_parts.html:11
#: part/templates/part/bom_upload/upload_file.html:11
msgid "Upload Bill of Materials"
msgstr ""

#: part/templates/part/bom_upload/select_fields.html:16
msgid "Step 2 - Select Fields"
msgstr ""

#: part/templates/part/bom_upload/select_fields.html:68
msgid "Duplicate column selection"
msgstr ""

#: part/templates/part/bom_upload/select_parts.html:16
msgid "Step 3 - Select Parts"
msgstr ""

#: part/templates/part/bom_upload/select_parts.html:27
msgid "Submit BOM"
msgstr ""

#: part/templates/part/bom_upload/select_parts.html:40
#: part/templates/part/bom_upload/select_parts.html:69
msgid "Select Part"
msgstr ""

#: part/templates/part/bom_upload/select_parts.html:65
#: part/templates/part/category.html:117
msgid "Create new part"
msgstr ""

#: part/templates/part/bom_upload/upload_file.html:16
msgid "Step 1 - Select BOM File"
msgstr ""

#: part/templates/part/bom_upload/upload_file.html:19
msgid "Requirements for BOM upload"
msgstr ""

#: part/templates/part/bom_upload/upload_file.html:21
msgid "The BOM file must contain the required named columns as provided in the "
msgstr ""

#: part/templates/part/bom_upload/upload_file.html:21
msgid "BOM Upload Template"
msgstr ""

#: part/templates/part/bom_upload/upload_file.html:22
msgid "Each part must already exist in the database"
msgstr ""

#: part/templates/part/bom_validate.html:6
#, python-format
msgid "Confirm that the Bill of Materials (BOM) is valid for:<br><i>%(part)s</i>"
msgstr ""

#: part/templates/part/bom_validate.html:9
msgid "This will validate each line in the BOM."
msgstr ""

#: part/templates/part/build.html:10
msgid "Part Builds"
msgstr ""

#: part/templates/part/build.html:18
msgid "Start New Build"
msgstr ""

#: part/templates/part/category.html:24
msgid "All parts"
msgstr "Wszystkie części"

#: part/templates/part/category.html:29 part/views.py:2290
msgid "Create new part category"
msgstr "Stwórz nową kategorię komponentów"

#: part/templates/part/category.html:35
msgid "Edit part category"
msgstr ""

#: part/templates/part/category.html:40
msgid "Delete part category"
msgstr ""

#: part/templates/part/category.html:50 part/templates/part/category.html:89
msgid "Category Details"
msgstr ""

#: part/templates/part/category.html:55
msgid "Category Path"
msgstr ""

#: part/templates/part/category.html:60
msgid "Category Description"
msgstr ""

#: part/templates/part/category.html:79
#: part/templates/part/category_navbar.html:11
#: part/templates/part/category_navbar.html:18
#: part/templates/part/subcategory.html:16
msgid "Subcategories"
msgstr ""

#: part/templates/part/category.html:84
msgid "Parts (Including subcategories)"
msgstr ""

#: part/templates/part/category.html:113
msgid "Export Part Data"
msgstr ""

#: part/templates/part/category.html:125
msgid "Set category"
msgstr ""

#: part/templates/part/category.html:125
msgid "Set Category"
msgstr ""

#: part/templates/part/category.html:128
msgid "Export Data"
msgstr ""

#: part/templates/part/category.html:186
#: stock/templates/stock/location.html:192 templates/js/stock.js:709
msgid "Create new location"
msgstr ""

#: part/templates/part/category.html:191 part/templates/part/category.html:221
msgid "New Category"
msgstr ""

#: part/templates/part/category.html:192
msgid "Create new category"
msgstr ""

#: part/templates/part/category.html:222
msgid "Create new Part Category"
msgstr ""

#: part/templates/part/category.html:228 stock/views.py:1391
msgid "Create new Stock Location"
msgstr "Utwórz nową lokalizację magazynową"

#: part/templates/part/category_delete.html:5
msgid "Are you sure you want to delete category"
msgstr ""

#: part/templates/part/category_delete.html:8
#, python-format
msgid "This category contains %(count)s child categories"
msgstr ""

#: part/templates/part/category_delete.html:9
msgid "If this category is deleted, these child categories will be moved to the"
msgstr ""

#: part/templates/part/category_delete.html:11
msgid "category"
msgstr "kategoria"

#: part/templates/part/category_delete.html:13
msgid "top level Parts category"
msgstr ""

#: part/templates/part/category_delete.html:25
#, python-format
msgid "This category contains %(count)s parts"
msgstr ""

#: part/templates/part/category_delete.html:27
#, python-format
msgid "If this category is deleted, these parts will be moved to the parent category %(path)s"
msgstr ""

#: part/templates/part/category_delete.html:29
msgid "If this category is deleted, these parts will be moved to the top-level category Teile"
msgstr ""

#: part/templates/part/category_navbar.html:34
#: part/templates/part/category_navbar.html:37
#: part/templates/part/navbar.html:22
msgid "Parameters"
msgstr "Parametry"

#: part/templates/part/category_parametric.html:10
#: part/templates/part/navbar.html:19 part/templates/part/params.html:10
msgid "Part Parameters"
msgstr "Parametry części"

#: part/templates/part/copy_part.html:9 part/views.py:460
msgid "Duplicate Part"
msgstr "Duplikuj część"

#: part/templates/part/copy_part.html:10
#, python-format
msgid "Make a copy of part '%(full_name)s'."
msgstr ""

#: part/templates/part/copy_part.html:14
#: part/templates/part/create_part.html:11
msgid "Possible Matching Parts"
msgstr ""

#: part/templates/part/copy_part.html:15
#: part/templates/part/create_part.html:12
msgid "The new part may be a duplicate of these existing parts"
msgstr ""

#: part/templates/part/create_part.html:17
#, python-format
msgid "%(full_name)s - <i>%(desc)s</i> (%(match_per)s%% match)"
msgstr ""

#: part/templates/part/detail.html:11 part/templates/part/navbar.html:11
msgid "Part Details"
msgstr "Szczegóły części"

#: part/templates/part/detail.html:42
msgid "Latest Serial Number"
msgstr "Ostatni numer seryjny"

#: part/templates/part/detail.html:47
msgid "No serial numbers recorded"
msgstr ""

#: part/templates/part/detail.html:120
msgid "Stock Expiry Time"
msgstr ""

#: part/templates/part/detail.html:139
msgid "Responsible User"
msgstr "Odpowiedzialny użytkownik"

#: part/templates/part/detail.html:153
msgid "Part is virtual (not a physical part)"
msgstr "Część jest wirtualna (nie fizyczna)"

#: part/templates/part/detail.html:155
msgid "Part is not a virtual part"
msgstr "Część nie jest częścią wirtualną"

#: part/templates/part/detail.html:163
msgid "Part is a template part (variants can be made from this part)"
msgstr ""

#: part/templates/part/detail.html:165
msgid "Part is not a template part"
msgstr ""

#: part/templates/part/detail.html:173
msgid "Part can be assembled from other parts"
msgstr ""

#: part/templates/part/detail.html:175
msgid "Part cannot be assembled from other parts"
msgstr ""

#: part/templates/part/detail.html:183
msgid "Part can be used in assemblies"
msgstr ""

#: part/templates/part/detail.html:185
msgid "Part cannot be used in assemblies"
msgstr ""

#: part/templates/part/detail.html:193
msgid "Part stock is tracked by serial number"
msgstr ""

#: part/templates/part/detail.html:195
msgid "Part stock is not tracked by serial number"
msgstr ""

#: part/templates/part/detail.html:203 part/templates/part/detail.html:205
msgid "Part can be purchased from external suppliers"
msgstr ""

#: part/templates/part/detail.html:213
msgid "Part can be sold to customers"
msgstr ""

#: part/templates/part/detail.html:215
msgid "Part cannot be sold to customers"
msgstr ""

#: part/templates/part/detail.html:230
msgid "Part is active"
msgstr ""

#: part/templates/part/detail.html:232
msgid "Part is not active"
msgstr ""

#: part/templates/part/manufacturer.html:11
msgid "Part Manufacturers"
msgstr ""

#: part/templates/part/manufacturer.html:24
msgid "Delete manufacturer parts"
msgstr ""

#: part/templates/part/manufacturer.html:53
#: part/templates/part/supplier.html:57
msgid "Create new manufacturer"
msgstr ""

#: part/templates/part/navbar.html:26 part/templates/part/variants.html:11
msgid "Part Variants"
msgstr ""

#: part/templates/part/navbar.html:29
msgid "Variants"
msgstr ""

#: part/templates/part/navbar.html:40
msgid "Allocated Stock"
msgstr ""

#: part/templates/part/navbar.html:43
msgid "Allocations"
msgstr ""

#: part/templates/part/navbar.html:64 part/templates/part/navbar.html:67
msgid "Used In"
msgstr ""

#: part/templates/part/navbar.html:92
msgid "Sales Price Information"
msgstr ""

#: part/templates/part/navbar.html:106 part/templates/part/part_tests.html:10
msgid "Part Test Templates"
msgstr ""

#: part/templates/part/navbar.html:109 stock/templates/stock/item_base.html:404
msgid "Tests"
msgstr ""

#: part/templates/part/navbar.html:113 part/templates/part/navbar.html:116
#: part/templates/part/related.html:10
msgid "Related Parts"
msgstr ""

#: part/templates/part/navbar.html:125 part/templates/part/notes.html:12
msgid "Part Notes"
msgstr ""

#: part/templates/part/params.html:17
msgid "Add new parameter"
msgstr ""

#: part/templates/part/params.html:18
#: templates/InvenTree/settings/category.html:29
#: templates/InvenTree/settings/part.html:44
msgid "New Parameter"
msgstr ""

#: part/templates/part/params.html:28
#: report/templates/report/inventree_test_report_base.html:90
#: stock/models.py:1748 templates/InvenTree/settings/header.html:8
#: templates/js/stock.js:124
msgid "Value"
msgstr ""

#: part/templates/part/params.html:41 templates/InvenTree/settings/user.html:19
msgid "Edit"
msgstr ""

#: part/templates/part/params.html:68
msgid "New Template"
msgstr ""

#: part/templates/part/params.html:69
msgid "Create New Parameter Template"
msgstr ""

#: part/templates/part/part_app_base.html:12
msgid "Part List"
msgstr ""

#: part/templates/part/part_base.html:18
#, python-format
msgid "This part is a variant of %(link)s"
msgstr ""

#: part/templates/part/part_base.html:33 templates/js/company.js:156
#: templates/js/company.js:254 templates/js/part.js:76 templates/js/part.js:153
msgid "Inactive"
msgstr ""

#: part/templates/part/part_base.html:40
msgid "Star this part"
msgstr ""

#: part/templates/part/part_base.html:47
#: stock/templates/stock/item_base.html:137
#: stock/templates/stock/location.html:51
msgid "Barcode actions"
msgstr ""

#: part/templates/part/part_base.html:49
#: stock/templates/stock/item_base.html:139
#: stock/templates/stock/location.html:53 templates/qr_button.html:1
msgid "Show QR Code"
msgstr ""

#: part/templates/part/part_base.html:50
#: stock/templates/stock/item_base.html:155
#: stock/templates/stock/location.html:54
msgid "Print Label"
msgstr ""

#: part/templates/part/part_base.html:55
msgid "Show pricing information"
msgstr ""

#: part/templates/part/part_base.html:59
msgid "Count part stock"
msgstr ""

#: part/templates/part/part_base.html:74
msgid "Part actions"
msgstr ""

#: part/templates/part/part_base.html:77
msgid "Duplicate part"
msgstr ""

#: part/templates/part/part_base.html:80
msgid "Edit part"
msgstr ""

#: part/templates/part/part_base.html:83
msgid "Delete part"
msgstr ""

#: part/templates/part/part_base.html:123 templates/js/table_filters.js:157
msgid "In Stock"
msgstr ""

#: part/templates/part/part_base.html:136 templates/InvenTree/index.html:131
msgid "Required for Build Orders"
msgstr ""

#: part/templates/part/part_base.html:143
msgid "Required for Sales Orders"
msgstr ""

#: part/templates/part/part_base.html:150
msgid "Allocated to Orders"
msgstr ""

#: part/templates/part/part_base.html:165 templates/js/bom.js:300
msgid "Can Build"
msgstr ""

#: part/templates/part/part_base.html:171 templates/js/part.js:418
msgid "Building"
msgstr ""

#: part/templates/part/part_base.html:250
msgid "Calculate"
msgstr ""

#: part/templates/part/part_pricing.html:19
msgid "Supplier Pricing"
msgstr ""

#: part/templates/part/part_pricing.html:23
#: part/templates/part/part_pricing.html:49
#: part/templates/part/part_pricing.html:81
msgid "Unit Cost"
msgstr ""

#: part/templates/part/part_pricing.html:29
#: part/templates/part/part_pricing.html:55
#: part/templates/part/part_pricing.html:85
msgid "Total Cost"
msgstr ""

#: part/templates/part/part_pricing.html:37
msgid "No supplier pricing available"
msgstr ""

#: part/templates/part/part_pricing.html:45
msgid "BOM Pricing"
msgstr ""

#: part/templates/part/part_pricing.html:63
msgid "Note: BOM pricing is incomplete for this part"
msgstr ""

#: part/templates/part/part_pricing.html:70
msgid "No BOM pricing available"
msgstr ""

#: part/templates/part/part_pricing.html:94
msgid "No pricing information is available for this part."
msgstr ""

#: part/templates/part/part_tests.html:17
msgid "Add Test Template"
msgstr ""

#: part/templates/part/part_thumb.html:20
msgid "Select from existing images"
msgstr ""

#: part/templates/part/partial_delete.html:7
#, python-format
msgid "Are you sure you want to delete part '<b>%(full_name)s</b>'?"
msgstr ""

#: part/templates/part/partial_delete.html:12
#, python-format
msgid "This part is used in BOMs for %(count)s other parts. If you delete this part, the BOMs for the following parts will be updated"
msgstr ""

#: part/templates/part/partial_delete.html:22
#, python-format
msgid "There are %(count)s stock entries defined for this part. If you delete this part, the following stock entries will also be deleted:"
msgstr ""

#: part/templates/part/partial_delete.html:33
#, python-format
msgid "There are %(count)s manufacturers defined for this part. If you delete this part, the following manufacturer parts will also be deleted:"
msgstr ""

#: part/templates/part/partial_delete.html:44
#, python-format
msgid "There are %(count)s suppliers defined for this part. If you delete this part, the following supplier parts will also be deleted:"
msgstr ""

#: part/templates/part/partial_delete.html:55
#, python-format
msgid "There are %(count)s unique parts tracked for '%(full_name)s'. Deleting this part will permanently remove this tracking information."
msgstr ""

#: part/templates/part/related.html:18
msgid "Add Related"
msgstr ""

#: part/templates/part/sale_prices.html:10
msgid "Sell Price Information"
msgstr ""

#: part/templates/part/sales_orders.html:18
msgid "New sales order"
msgstr ""

#: part/templates/part/sales_orders.html:18
msgid "New Order"
msgstr ""

#: part/templates/part/set_category.html:9
msgid "Set category for the following parts"
msgstr ""

#: part/templates/part/stock.html:10
msgid "Part Stock"
msgstr ""

#: part/templates/part/stock.html:16
#, python-format
msgid "Showing stock for all variants of <i>%(full_name)s</i>"
msgstr ""

#: part/templates/part/stock_count.html:7 templates/js/bom.js:239
#: templates/js/part.js:422
msgid "No Stock"
msgstr ""

#: part/templates/part/stock_count.html:9 templates/InvenTree/index.html:130
msgid "Low Stock"
msgstr ""

#: part/templates/part/supplier.html:10
msgid "Part Suppliers"
msgstr ""

#: part/templates/part/track.html:10
msgid "Part Tracking"
msgstr ""

#: part/templates/part/used_in.html:9
msgid "Assemblies"
msgstr ""

#: part/templates/part/variant_part.html:9
msgid "Create new part variant"
msgstr ""

#: part/templates/part/variant_part.html:10
#, python-format
msgid "Create a new variant of template <i>'%(full_name)s'</i>."
msgstr ""

#: part/templates/part/variants.html:19
msgid "Create new variant"
msgstr ""

#: part/templates/part/variants.html:20
msgid "New Variant"
msgstr ""

#: part/views.py:89
msgid "Add Related Part"
msgstr ""

#: part/views.py:144
msgid "Delete Related Part"
msgstr ""

#: part/views.py:158
msgid "Add part attachment"
msgstr ""

#: part/views.py:211 templates/attachment_table.html:32
msgid "Edit attachment"
msgstr ""

#: part/views.py:215
msgid "Part attachment updated"
msgstr ""

#: part/views.py:230
msgid "Delete Part Attachment"
msgstr ""

#: part/views.py:238
msgid "Deleted part attachment"
msgstr ""

#: part/views.py:247
msgid "Create Test Template"
msgstr ""

#: part/views.py:274
msgid "Edit Test Template"
msgstr ""

#: part/views.py:288
msgid "Delete Test Template"
msgstr ""

#: part/views.py:295
msgid "Set Part Category"
msgstr ""

#: part/views.py:345
#, python-brace-format
msgid "Set category for {n} parts"
msgstr ""

#: part/views.py:380
msgid "Create Variant"
msgstr ""

#: part/views.py:465
msgid "Copied part"
msgstr ""

#: part/views.py:519 part/views.py:657
msgid "Possible matches exist - confirm creation of new part"
msgstr ""

#: part/views.py:589
msgid "Created new part"
msgstr ""

#: part/views.py:825
msgid "Part QR Code"
msgstr ""

#: part/views.py:927
msgid "Upload Part Image"
msgstr ""

#: part/views.py:933 part/views.py:968
msgid "Updated part image"
msgstr ""

#: part/views.py:942
msgid "Select Part Image"
msgstr ""

#: part/views.py:971
msgid "Part image not found"
msgstr ""

#: part/views.py:982
msgid "Edit Part Properties"
msgstr ""

#: part/views.py:1017
msgid "Duplicate BOM"
msgstr ""

#: part/views.py:1047
msgid "Confirm duplication of BOM from parent"
msgstr ""

#: part/views.py:1068
msgid "Validate BOM"
msgstr ""

#: part/views.py:1089
msgid "Confirm that the BOM is valid"
msgstr ""

#: part/views.py:1100
msgid "Validated Bill of Materials"
msgstr ""

#: part/views.py:1234
msgid "No BOM file provided"
msgstr ""

#: part/views.py:1595
msgid "Enter a valid quantity"
msgstr ""

#: part/views.py:1620 part/views.py:1623
msgid "Select valid part"
msgstr ""

#: part/views.py:1629
msgid "Duplicate part selected"
msgstr ""

#: part/views.py:1667
msgid "Select a part"
msgstr ""

#: part/views.py:1673
msgid "Selected part creates a circular BOM"
msgstr ""

#: part/views.py:1677
msgid "Specify quantity"
msgstr ""

#: part/views.py:1939
msgid "Confirm Part Deletion"
msgstr ""

#: part/views.py:1946
msgid "Part was deleted"
msgstr ""

#: part/views.py:1955
msgid "Part Pricing"
msgstr ""

#: part/views.py:2089
msgid "Create Part Parameter Template"
msgstr ""

#: part/views.py:2099
msgid "Edit Part Parameter Template"
msgstr ""

#: part/views.py:2106
msgid "Delete Part Parameter Template"
msgstr ""

#: part/views.py:2114
msgid "Create Part Parameter"
msgstr ""

#: part/views.py:2164
msgid "Edit Part Parameter"
msgstr ""

#: part/views.py:2178
msgid "Delete Part Parameter"
msgstr ""

#: part/views.py:2238
msgid "Edit Part Category"
msgstr ""

#: part/views.py:2276
msgid "Delete Part Category"
msgstr ""

#: part/views.py:2282
msgid "Part category was deleted"
msgstr ""

#: part/views.py:2334
msgid "Create Category Parameter Template"
msgstr ""

#: part/views.py:2435
msgid "Edit Category Parameter Template"
msgstr ""

#: part/views.py:2491
msgid "Delete Category Parameter Template"
msgstr ""

#: part/views.py:2510
msgid "Create BOM Item"
msgstr ""

#: part/views.py:2580
msgid "Edit BOM item"
msgstr ""

#: part/views.py:2636
msgid "Confim BOM item deletion"
msgstr ""

#: report/models.py:180
msgid "Template name"
msgstr ""

#: report/models.py:186
msgid "Report template file"
msgstr ""

#: report/models.py:193
msgid "Report template description"
msgstr ""

#: report/models.py:199
msgid "Report revision number (auto-increments)"
msgstr ""

#: report/models.py:275
msgid "Report template is enabled"
msgstr ""

#: report/models.py:295
msgid "StockItem query filters (comma-separated list of key=value pairs)"
msgstr ""

#: report/models.py:303
msgid "Include Installed Tests"
msgstr ""

#: report/models.py:304
msgid "Include test results for stock items installed inside assembled item"
msgstr ""

#: report/models.py:347
msgid "Build Filters"
msgstr ""

#: report/models.py:348
msgid "Build query filters (comma-separated list of key=value pairs"
msgstr ""

#: report/models.py:385
msgid "Part Filters"
msgstr ""

#: report/models.py:386
msgid "Part query filters (comma-separated list of key=value pairs"
msgstr ""

#: report/models.py:416
msgid "Purchase order query filters"
msgstr ""

#: report/models.py:450
msgid "Sales order query filters"
msgstr ""

#: report/models.py:500
msgid "Snippet"
msgstr ""

#: report/models.py:501
msgid "Report snippet file"
msgstr ""

#: report/models.py:505
msgid "Snippet file description"
msgstr ""

#: report/models.py:540
msgid "Asset"
msgstr ""

#: report/models.py:541
msgid "Report asset file"
msgstr ""

#: report/models.py:544
msgid "Asset file description"
msgstr ""

#: report/templates/report/inventree_build_order_base.html:147
msgid "Required For"
msgstr ""

#: report/templates/report/inventree_po_report.html:85
#: report/templates/report/inventree_so_report.html:85
msgid "Line Items"
msgstr ""

#: report/templates/report/inventree_test_report_base.html:21
msgid "Stock Item Test Report"
msgstr ""

#: report/templates/report/inventree_test_report_base.html:83
msgid "Test Results"
msgstr ""

#: report/templates/report/inventree_test_report_base.html:88
#: stock/models.py:1736
msgid "Test"
msgstr ""

#: report/templates/report/inventree_test_report_base.html:89
#: stock/models.py:1742
msgid "Result"
msgstr ""

#: report/templates/report/inventree_test_report_base.html:92
#: templates/js/order.js:195 templates/js/stock.js:984
msgid "Date"
msgstr ""

#: report/templates/report/inventree_test_report_base.html:103
msgid "Pass"
msgstr ""

#: report/templates/report/inventree_test_report_base.html:105
msgid "Fail"
msgstr ""

#: stock/api.py:212
#, python-brace-format
msgid "Updated stock for {n} items"
msgstr ""

#: stock/api.py:281
#, python-brace-format
msgid "Moved {n} parts to {loc}"
msgstr ""

#: stock/forms.py:114 stock/forms.py:418 stock/models.py:507
#: stock/templates/stock/item_base.html:371 templates/js/stock.js:656
msgid "Expiry Date"
msgstr ""

#: stock/forms.py:115 stock/forms.py:419
msgid "Expiration date for this stock item"
msgstr ""

#: stock/forms.py:118
msgid "Enter unique serial numbers (or leave blank)"
msgstr ""

#: stock/forms.py:169
msgid "Destination for serialized stock (by default, will remain in current location)"
msgstr ""

#: stock/forms.py:171
msgid "Serial numbers"
msgstr ""

#: stock/forms.py:171
msgid "Unique serial numbers (must match quantity)"
msgstr ""

#: stock/forms.py:173 stock/forms.py:349
msgid "Add transaction note (optional)"
msgstr ""

#: stock/forms.py:203 stock/forms.py:259
msgid "Select test report template"
msgstr ""

#: stock/forms.py:267 templates/js/table_filters.js:71
#: templates/js/table_filters.js:134
msgid "Include sublocations"
msgstr ""

#: stock/forms.py:267
msgid "Include stock items in sub locations"
msgstr ""

#: stock/forms.py:302
msgid "Stock item to install"
msgstr ""

#: stock/forms.py:309
msgid "Stock quantity to assign"
msgstr ""

#: stock/forms.py:337
msgid "Must not exceed available quantity"
msgstr ""

#: stock/forms.py:347
msgid "Destination location for uninstalled items"
msgstr ""

#: stock/forms.py:351
msgid "Confirm uninstall"
msgstr ""

#: stock/forms.py:351
msgid "Confirm removal of installed stock items"
msgstr ""

#: stock/forms.py:375
msgid "Destination stock location"
msgstr ""

#: stock/forms.py:377
msgid "Add note (required)"
msgstr ""

#: stock/forms.py:381 stock/views.py:852 stock/views.py:1051
msgid "Confirm stock adjustment"
msgstr ""

#: stock/forms.py:381
msgid "Confirm movement of stock items"
msgstr ""

#: stock/forms.py:383
msgid "Set Default Location"
msgstr ""

#: stock/forms.py:383
msgid "Set the destination as the default location for selected parts"
msgstr ""

#: stock/models.py:54 stock/models.py:545
msgid "Owner"
msgstr ""

#: stock/models.py:55 stock/models.py:546
msgid "Select Owner"
msgstr ""

#: stock/models.py:273
msgid "StockItem with this serial number already exists"
msgstr ""

#: stock/models.py:309
#, python-brace-format
msgid "Part type ('{pf}') must be {pe}"
msgstr ""

#: stock/models.py:319 stock/models.py:328
msgid "Quantity must be 1 for item with a serial number"
msgstr ""

#: stock/models.py:320
msgid "Serial number cannot be set if quantity greater than 1"
msgstr ""

#: stock/models.py:342
msgid "Item cannot belong to itself"
msgstr ""

#: stock/models.py:348
msgid "Item must have a build reference if is_building=True"
msgstr ""

#: stock/models.py:355
msgid "Build reference does not point to the same part object"
msgstr ""

#: stock/models.py:397
msgid "Parent Stock Item"
msgstr ""

#: stock/models.py:406
msgid "Base part"
msgstr ""

#: stock/models.py:415
msgid "Select a matching supplier part for this stock item"
msgstr ""

#: stock/models.py:420 stock/templates/stock/stock_app_base.html:8
msgid "Stock Location"
msgstr ""

#: stock/models.py:423
msgid "Where is this stock item located?"
msgstr ""

#: stock/models.py:430
msgid "Packaging this stock item is stored in"
msgstr ""

#: stock/models.py:435 stock/templates/stock/item_base.html:265
msgid "Installed In"
msgstr ""

#: stock/models.py:438
msgid "Is this item installed in another item?"
msgstr ""

#: stock/models.py:454
msgid "Serial number for this item"
msgstr ""

#: stock/models.py:466
msgid "Batch code for this stock item"
msgstr ""

#: stock/models.py:470
msgid "Stock Quantity"
msgstr ""

#: stock/models.py:479
msgid "Source Build"
msgstr ""

#: stock/models.py:481
msgid "Build for this stock item"
msgstr ""

#: stock/models.py:492
msgid "Source Purchase Order"
msgstr ""

#: stock/models.py:495
msgid "Purchase order for this stock item"
msgstr ""

#: stock/models.py:501
msgid "Destination Sales Order"
msgstr ""

#: stock/models.py:508
msgid "Expiry date for stock item. Stock will be considered expired after this date"
msgstr ""

#: stock/models.py:521
msgid "Delete on deplete"
msgstr ""

#: stock/models.py:521
msgid "Delete this Stock Item when stock is depleted"
msgstr ""

#: stock/models.py:531 stock/templates/stock/item_notes.html:13
#: stock/templates/stock/navbar.html:54
msgid "Stock Item Notes"
msgstr ""

#: stock/models.py:541
msgid "Single unit purchase price at time of purchase"
msgstr ""

#: stock/models.py:1009
msgid "Part is not set as trackable"
msgstr ""

#: stock/models.py:1015
msgid "Quantity must be integer"
msgstr ""

#: stock/models.py:1021
#, python-brace-format
msgid "Quantity must not exceed available stock quantity ({n})"
msgstr ""

#: stock/models.py:1024
msgid "Serial numbers must be a list of integers"
msgstr ""

#: stock/models.py:1027
msgid "Quantity does not match serial numbers"
msgstr ""

#: stock/models.py:1034
#, python-brace-format
msgid "Serial numbers already exist: {exists}"
msgstr ""

#: stock/models.py:1192
msgid "StockItem cannot be moved as it is not in stock"
msgstr ""

#: stock/models.py:1660
msgid "Entry notes"
msgstr ""

#: stock/models.py:1713
msgid "Value must be provided for this test"
msgstr ""

#: stock/models.py:1719
msgid "Attachment must be uploaded for this test"
msgstr ""

#: stock/models.py:1737
msgid "Test name"
msgstr ""

#: stock/models.py:1743 templates/js/table_filters.js:213
msgid "Test result"
msgstr ""

#: stock/models.py:1749
msgid "Test output value"
msgstr ""

#: stock/models.py:1756
msgid "Test result attachment"
msgstr ""

#: stock/models.py:1762
msgid "Test notes"
msgstr ""

#: stock/templates/stock/item.html:12
msgid "Stock Tracking Information"
msgstr ""

#: stock/templates/stock/item.html:30
msgid "New Entry"
msgstr ""

#: stock/templates/stock/item_attachments.html:11
msgid "Stock Item Attachments"
msgstr ""

#: stock/templates/stock/item_base.html:24
msgid "You are not in the list of owners of this item. This stock item cannot be edited."
msgstr ""

#: stock/templates/stock/item_base.html:31
msgid "This stock item is in production and cannot be edited."
msgstr ""

#: stock/templates/stock/item_base.html:32
msgid "Edit the stock item from the build view."
msgstr ""

#: stock/templates/stock/item_base.html:45
msgid "This stock item has not passed all required tests"
msgstr ""

#: stock/templates/stock/item_base.html:53
#, python-format
msgid "This stock item is allocated to Sales Order %(link)s (Quantity: %(qty)s)"
msgstr ""

#: stock/templates/stock/item_base.html:61
#, python-format
msgid "This stock item is allocated to Build %(link)s (Quantity: %(qty)s)"
msgstr ""

#: stock/templates/stock/item_base.html:67
msgid "This stock item is serialized - it has a unique serial number and the quantity cannot be adjusted."
msgstr ""

#: stock/templates/stock/item_base.html:71
msgid "This stock item cannot be deleted as it has child items"
msgstr ""

#: stock/templates/stock/item_base.html:75
msgid "This stock item will be automatically deleted when all stock is depleted."
msgstr ""

#: stock/templates/stock/item_base.html:95
#: stock/templates/stock/item_base.html:375 templates/js/table_filters.js:146
msgid "Expired"
msgstr ""

#: stock/templates/stock/item_base.html:105
#: stock/templates/stock/item_base.html:377 templates/js/table_filters.js:151
msgid "Stale"
msgstr ""

#: stock/templates/stock/item_base.html:142 templates/js/barcode.js:309
#: templates/js/barcode.js:314
msgid "Unlink Barcode"
msgstr ""

#: stock/templates/stock/item_base.html:144
msgid "Link Barcode"
msgstr ""

#: stock/templates/stock/item_base.html:146 templates/stock_table.html:31
msgid "Scan to Location"
msgstr ""

#: stock/templates/stock/item_base.html:153
msgid "Printing actions"
msgstr ""

#: stock/templates/stock/item_base.html:157
#: stock/templates/stock/item_tests.html:27
msgid "Test Report"
msgstr ""

#: stock/templates/stock/item_base.html:166
msgid "Stock adjustment actions"
msgstr ""

#: stock/templates/stock/item_base.html:170
#: stock/templates/stock/location.html:65 templates/stock_table.html:57
msgid "Count stock"
msgstr ""

#: stock/templates/stock/item_base.html:173 templates/stock_table.html:55
msgid "Add stock"
msgstr ""

#: stock/templates/stock/item_base.html:176 templates/stock_table.html:56
msgid "Remove stock"
msgstr ""

#: stock/templates/stock/item_base.html:179
msgid "Serialize stock"
msgstr ""

#: stock/templates/stock/item_base.html:183
msgid "Transfer stock"
msgstr ""

#: stock/templates/stock/item_base.html:186
msgid "Assign to customer"
msgstr ""

#: stock/templates/stock/item_base.html:189
msgid "Return to stock"
msgstr ""

#: stock/templates/stock/item_base.html:193 templates/js/stock.js:1407
msgid "Uninstall stock item"
msgstr ""

#: stock/templates/stock/item_base.html:193
msgid "Uninstall"
msgstr ""

#: stock/templates/stock/item_base.html:202
#: stock/templates/stock/location.html:62
msgid "Stock actions"
msgstr ""

#: stock/templates/stock/item_base.html:205
msgid "Convert to variant"
msgstr ""

#: stock/templates/stock/item_base.html:208
msgid "Duplicate stock item"
msgstr ""

#: stock/templates/stock/item_base.html:210
msgid "Edit stock item"
msgstr ""

#: stock/templates/stock/item_base.html:213
msgid "Delete stock item"
msgstr ""

#: stock/templates/stock/item_base.html:225
msgid "Stock Item Details"
msgstr ""

#: stock/templates/stock/item_base.html:284 templates/js/build.js:498
msgid "No location set"
msgstr ""

#: stock/templates/stock/item_base.html:291
msgid "Barcode Identifier"
msgstr ""

#: stock/templates/stock/item_base.html:333
msgid "Parent Item"
msgstr ""

#: stock/templates/stock/item_base.html:375
#, python-format
msgid "This StockItem expired on %(item.expiry_date)s"
msgstr ""

#: stock/templates/stock/item_base.html:377
#, python-format
msgid "This StockItem expires on %(item.expiry_date)s"
msgstr ""

#: stock/templates/stock/item_base.html:384 templates/js/stock.js:662
msgid "Last Updated"
msgstr ""

#: stock/templates/stock/item_base.html:389
msgid "Last Stocktake"
msgstr ""

#: stock/templates/stock/item_base.html:393
msgid "No stocktake performed"
msgstr ""

#: stock/templates/stock/item_childs.html:12
msgid "Child Stock Items"
msgstr ""

#: stock/templates/stock/item_childs.html:20
msgid "This stock item does not have any child items"
msgstr ""

#: stock/templates/stock/item_delete.html:9
msgid "Are you sure you want to delete this stock item?"
msgstr ""

#: stock/templates/stock/item_delete.html:12
#, python-format
msgid "This will remove <b>%(qty)s</b> units of <b>%(full_name)s</b> from stock."
msgstr ""

#: stock/templates/stock/item_install.html:7
msgid "Install another StockItem into this item."
msgstr ""

#: stock/templates/stock/item_install.html:10
msgid "Stock items can only be installed if they meet the following criteria"
msgstr ""

#: stock/templates/stock/item_install.html:13
msgid "The StockItem links to a Part which is in the BOM for this StockItem"
msgstr ""

#: stock/templates/stock/item_install.html:14
msgid "The StockItem is currently in stock"
msgstr ""

#: stock/templates/stock/item_installed.html:11
#: stock/templates/stock/navbar.html:27
msgid "Installed Stock Items"
msgstr ""

#: stock/templates/stock/item_serialize.html:5
msgid "Create serialized items from this stock item."
msgstr ""

#: stock/templates/stock/item_serialize.html:7
msgid "Select quantity to serialize, and unique serial numbers."
msgstr ""

#: stock/templates/stock/item_tests.html:11
#: stock/templates/stock/navbar.html:19 stock/templates/stock/navbar.html:22
msgid "Test Data"
msgstr ""

#: stock/templates/stock/item_tests.html:20
msgid "Delete Test Data"
msgstr ""

#: stock/templates/stock/item_tests.html:24
msgid "Add Test Data"
msgstr ""

#: stock/templates/stock/location.html:20
msgid "You are not in the list of owners of this location. This stock location cannot be edited."
msgstr ""

#: stock/templates/stock/location.html:37
msgid "All stock items"
msgstr ""

#: stock/templates/stock/location.html:55
msgid "Check-in Items"
msgstr ""

#: stock/templates/stock/location.html:71
msgid "Location actions"
msgstr ""

#: stock/templates/stock/location.html:73
msgid "Edit location"
msgstr ""

#: stock/templates/stock/location.html:75
msgid "Delete location"
msgstr ""

#: stock/templates/stock/location.html:87
msgid "Location Details"
msgstr ""

#: stock/templates/stock/location.html:92
msgid "Location Path"
msgstr ""

#: stock/templates/stock/location.html:97
msgid "Location Description"
msgstr ""

#: stock/templates/stock/location.html:102
#: stock/templates/stock/location_navbar.html:11
#: stock/templates/stock/location_navbar.html:18
#: stock/templates/stock/sublocation.html:16
msgid "Sublocations"
msgstr ""

#: stock/templates/stock/location.html:112
msgid "Stock Details"
msgstr ""

#: stock/templates/stock/location.html:117 templates/InvenTree/search.html:279
#: templates/stats.html:76 users/models.py:41
msgid "Stock Locations"
msgstr ""

#: stock/templates/stock/location_delete.html:7
msgid "Are you sure you want to delete this stock location?"
msgstr ""

#: stock/templates/stock/navbar.html:11
msgid "Stock Item Tracking"
msgstr ""

#: stock/templates/stock/navbar.html:14
msgid "History"
msgstr ""

#: stock/templates/stock/navbar.html:30
msgid "Installed Items"
msgstr ""

#: stock/templates/stock/navbar.html:38
msgid "Child Items"
msgstr ""

#: stock/templates/stock/navbar.html:41
msgid "Children"
msgstr ""

#: stock/templates/stock/stock_adjust.html:43
msgid "Remove item"
msgstr ""

#: stock/templates/stock/stock_app_base.html:16
msgid "Loading..."
msgstr ""

#: stock/templates/stock/stock_uninstall.html:8
msgid "The following stock items will be uninstalled"
msgstr ""

#: stock/templates/stock/stockitem_convert.html:7 stock/views.py:1364
msgid "Convert Stock Item"
msgstr ""

#: stock/templates/stock/stockitem_convert.html:8
#, python-format
msgid "This stock item is current an instance of <i>%(part)s</i>"
msgstr ""

#: stock/templates/stock/stockitem_convert.html:9
msgid "It can be converted to one of the part variants listed below."
msgstr ""

#: stock/templates/stock/stockitem_convert.html:14
msgid "This action cannot be easily undone"
msgstr ""

#: stock/templates/stock/sublocation.html:23 templates/stock_table.html:37
msgid "Printing Actions"
msgstr ""

#: stock/templates/stock/sublocation.html:27 templates/stock_table.html:41
msgid "Print labels"
msgstr ""

#: stock/templates/stock/tracking_delete.html:6
msgid "Are you sure you want to delete this stock tracking entry?"
msgstr ""

#: stock/views.py:123
msgid "Edit Stock Location"
msgstr ""

#: stock/views.py:230 stock/views.py:1343 stock/views.py:1465
#: stock/views.py:1830
msgid "Owner is required (ownership control is enabled)"
msgstr ""

#: stock/views.py:245
msgid "Stock Location QR code"
msgstr ""

#: stock/views.py:265
msgid "Add Stock Item Attachment"
msgstr ""

#: stock/views.py:311
msgid "Edit Stock Item Attachment"
msgstr ""

#: stock/views.py:327
msgid "Delete Stock Item Attachment"
msgstr ""

#: stock/views.py:343
msgid "Assign to Customer"
msgstr ""

#: stock/views.py:352
msgid "Customer must be specified"
msgstr ""

#: stock/views.py:376
msgid "Return to Stock"
msgstr ""

#: stock/views.py:385
msgid "Specify a valid location"
msgstr ""

#: stock/views.py:396
msgid "Stock item returned from customer"
msgstr ""

#: stock/views.py:407
msgid "Delete All Test Data"
msgstr ""

#: stock/views.py:424
msgid "Confirm test data deletion"
msgstr ""

#: stock/views.py:444
msgid "Add Test Result"
msgstr ""

#: stock/views.py:484
msgid "Edit Test Result"
msgstr ""

#: stock/views.py:501
msgid "Delete Test Result"
msgstr ""

#: stock/views.py:509
msgid "Stock Export Options"
msgstr ""

#: stock/views.py:630
msgid "Stock Item QR Code"
msgstr ""

#: stock/views.py:656
msgid "Install Stock Item"
msgstr ""

#: stock/views.py:755
msgid "Uninstall Stock Items"
msgstr ""

#: stock/views.py:863
msgid "Uninstalled stock items"
msgstr ""

#: stock/views.py:888
msgid "Adjust Stock"
msgstr ""

#: stock/views.py:998
msgid "Move Stock Items"
msgstr ""

#: stock/views.py:998
msgid "Move"
msgstr ""

#: stock/views.py:999
msgid "Count Stock Items"
msgstr ""

#: stock/views.py:999
msgid "Count"
msgstr ""

#: stock/views.py:1000
msgid "Remove From Stock"
msgstr ""

#: stock/views.py:1000
msgid "Take"
msgstr ""

#: stock/views.py:1001
msgid "Add Stock Items"
msgstr ""

#: stock/views.py:1001 users/models.py:183
msgid "Add"
msgstr ""

#: stock/views.py:1002
msgid "Delete Stock Items"
msgstr ""

#: stock/views.py:1031
msgid "Must enter integer value"
msgstr ""

#: stock/views.py:1036
msgid "Quantity must be positive"
msgstr ""

#: stock/views.py:1043
#, python-brace-format
msgid "Quantity must not exceed {x}"
msgstr ""

#: stock/views.py:1107
msgid "No action performed"
msgstr ""

#: stock/views.py:1122
#, python-brace-format
msgid "Added stock to {n} items"
msgstr ""

#: stock/views.py:1137
#, python-brace-format
msgid "Removed stock from {n} items"
msgstr ""

#: stock/views.py:1150
#, python-brace-format
msgid "Counted stock for {n} items"
msgstr ""

#: stock/views.py:1190
msgid "No items were moved"
msgstr ""

#: stock/views.py:1193
#, python-brace-format
msgid "Moved {n} items to {dest}"
msgstr ""

#: stock/views.py:1212
#, python-brace-format
msgid "Deleted {n} stock items"
msgstr ""

#: stock/views.py:1222
msgid "Edit Stock Item Status"
msgstr ""

#: stock/views.py:1245
msgid "Edit Stock Item"
msgstr ""

#: stock/views.py:1482
msgid "Serialize Stock"
msgstr ""

#: stock/views.py:1575 templates/js/build.js:244
msgid "Create new Stock Item"
msgstr ""

#: stock/views.py:1717
msgid "Duplicate Stock Item"
msgstr ""

#: stock/views.py:1799
msgid "Quantity cannot be negative"
msgstr ""

#: stock/views.py:1899
msgid "Delete Stock Location"
msgstr ""

#: stock/views.py:1912
msgid "Delete Stock Item"
msgstr ""

#: stock/views.py:1923
msgid "Delete Stock Tracking Entry"
msgstr ""

#: stock/views.py:1930
msgid "Edit Stock Tracking Entry"
msgstr ""

#: stock/views.py:1939
msgid "Add Stock Tracking Entry"
msgstr ""

#: templates/403.html:5 templates/403.html:11
msgid "Permission Denied"
msgstr ""

#: templates/403.html:14
msgid "You do not have permission to view this page."
msgstr ""

#: templates/404.html:5 templates/404.html:11
msgid "Page Not Found"
msgstr ""

#: templates/404.html:14
msgid "The requested page does not exist"
msgstr ""

#: templates/InvenTree/index.html:7
msgid "Index"
msgstr ""

#: templates/InvenTree/index.html:98
msgid "Starred Parts"
msgstr ""

#: templates/InvenTree/index.html:99
msgid "Latest Parts"
msgstr ""

#: templates/InvenTree/index.html:100
msgid "BOM Waiting Validation"
msgstr ""

#: templates/InvenTree/index.html:129
msgid "Recently Updated"
msgstr ""

#: templates/InvenTree/index.html:145
msgid "Expired Stock"
msgstr ""

#: templates/InvenTree/index.html:146
msgid "Stale Stock"
msgstr ""

#: templates/InvenTree/index.html:184
msgid "Build Orders In Progress"
msgstr ""

#: templates/InvenTree/index.html:185
msgid "Overdue Build Orders"
msgstr ""

#: templates/InvenTree/index.html:206
msgid "Outstanding Purchase Orders"
msgstr ""

#: templates/InvenTree/index.html:207
msgid "Overdue Purchase Orders"
msgstr ""

#: templates/InvenTree/index.html:229
msgid "Outstanding Sales Orders"
msgstr ""

#: templates/InvenTree/index.html:230
msgid "Overdue Sales Orders"
msgstr ""

#: templates/InvenTree/search.html:8 templates/InvenTree/search.html:14
msgid "Search Results"
msgstr ""

#: templates/InvenTree/search.html:24
msgid "Enter a search query"
msgstr ""

#: templates/InvenTree/search.html:268 templates/js/stock.js:300
msgid "Shipped to customer"
msgstr ""

#: templates/InvenTree/search.html:271 templates/js/stock.js:310
msgid "No stock location set"
msgstr ""

#: templates/InvenTree/settings/appearance.html:10
msgid "Theme Settings"
msgstr ""

#: templates/InvenTree/settings/appearance.html:17
msgid "Color Themes"
msgstr ""

#: templates/InvenTree/settings/appearance.html:29
#, python-format
msgid "\n"
"        The CSS sheet \"%(invalid_color_theme)s.css\" for the currently selected color theme was not found.<br>\n"
"        Please select another color theme :)\n"
"    "
msgstr ""

#: templates/InvenTree/settings/appearance.html:39
msgid "Language"
msgstr ""

#: templates/InvenTree/settings/appearance.html:61
msgid "Set Language"
msgstr ""

#: templates/InvenTree/settings/build.html:10
msgid "Build Order Settings"
msgstr ""

#: templates/InvenTree/settings/category.html:9
msgid "Category Settings"
msgstr ""

#: templates/InvenTree/settings/category.html:25
msgid "Category Parameter Templates"
msgstr ""

#: templates/InvenTree/settings/category.html:52
msgid "No category parameter templates found"
msgstr ""

#: templates/InvenTree/settings/category.html:70
#: templates/InvenTree/settings/part.html:81
msgid "Edit Template"
msgstr ""

#: templates/InvenTree/settings/category.html:71
#: templates/InvenTree/settings/part.html:82
msgid "Delete Template"
msgstr ""

#: templates/InvenTree/settings/global.html:10
msgid "Global InvenTree Settings"
msgstr ""

#: templates/InvenTree/settings/global.html:27
msgid "Barcode Settings"
msgstr ""

#: templates/InvenTree/settings/header.html:7
msgid "Setting"
msgstr ""

#: templates/InvenTree/settings/part.html:9
msgid "Part Settings"
msgstr ""

#: templates/InvenTree/settings/part.html:14
msgid "Part Options"
msgstr ""

#: templates/InvenTree/settings/part.html:40
msgid "Part Parameter Templates"
msgstr ""

#: templates/InvenTree/settings/part.html:61
msgid "No part parameter templates found"
msgstr ""

#: templates/InvenTree/settings/po.html:9
msgid "Purchase Order Settings"
msgstr ""

#: templates/InvenTree/settings/report.html:10
msgid "Report Settings"
msgstr ""

#: templates/InvenTree/settings/setting.html:23
msgid "No value set"
msgstr ""

#: templates/InvenTree/settings/setting.html:31
msgid "Edit setting"
msgstr ""

#: templates/InvenTree/settings/settings.html:8
#: templates/InvenTree/settings/settings.html:14 templates/navbar.html:84
msgid "Settings"
msgstr ""

#: templates/InvenTree/settings/so.html:9
msgid "Sales Order Settings"
msgstr ""

#: templates/InvenTree/settings/stock.html:9
msgid "Stock Settings"
msgstr ""

#: templates/InvenTree/settings/stock.html:13 templates/stock_table.html:50
msgid "Stock Options"
msgstr ""

#: templates/InvenTree/settings/tabs.html:3
#: templates/InvenTree/settings/user.html:10
msgid "User Settings"
msgstr ""

#: templates/InvenTree/settings/tabs.html:6
msgid "Account"
msgstr ""

#: templates/InvenTree/settings/tabs.html:9
msgid "Appearance"
msgstr ""

#: templates/InvenTree/settings/tabs.html:13
msgid "InvenTree Settings"
msgstr ""

#: templates/InvenTree/settings/tabs.html:16
msgid "Global"
msgstr ""

#: templates/InvenTree/settings/tabs.html:19
msgid "Report"
msgstr ""

#: templates/InvenTree/settings/tabs.html:22
msgid "Categories"
msgstr ""

#: templates/InvenTree/settings/user.html:16
msgid "User Information"
msgstr ""

#: templates/InvenTree/settings/user.html:21
msgid "Change Password"
msgstr ""

#: templates/InvenTree/settings/user.html:28
#: templates/registration/login.html:59
msgid "Username"
msgstr ""

#: templates/InvenTree/settings/user.html:32
msgid "First Name"
msgstr ""

#: templates/InvenTree/settings/user.html:36
msgid "Last Name"
msgstr ""

#: templates/InvenTree/settings/user.html:40
msgid "Email Address"
msgstr ""

#: templates/about.html:13
msgid "InvenTree Version Information"
msgstr ""

#: templates/about.html:22
msgid "InvenTree Version"
msgstr ""

#: templates/about.html:26
msgid "Up to Date"
msgstr ""

#: templates/about.html:28
msgid "Update Available"
msgstr ""

#: templates/about.html:34
msgid "Django Version"
msgstr ""

#: templates/about.html:41
msgid "Commit Hash"
msgstr ""

#: templates/about.html:48
msgid "Commit Date"
msgstr ""

#: templates/about.html:53
msgid "InvenTree Documentation"
msgstr ""

#: templates/about.html:58
msgid "View Code on GitHub"
msgstr ""

#: templates/about.html:63
msgid "Credits"
msgstr ""

#: templates/about.html:68
msgid "Mobile App"
msgstr ""

#: templates/about.html:73
msgid "Submit Bug Report"
msgstr ""

#: templates/about.html:80 templates/clip.html:4
msgid "copy to clipboard"
msgstr ""

#: templates/about.html:80
<<<<<<< HEAD
#, fuzzy
#| msgid "Edit User Information"
msgid "copy version information"
msgstr "Edytuj informacje użytkownika"
=======
msgid "copy version information"
msgstr ""
>>>>>>> 499bad2b

#: templates/about.html:90 templates/js/modals.js:559
#: templates/js/modals.js:837 templates/modals.html:29 templates/modals.html:54
#: templates/modals.html:97
msgid "Close"
msgstr ""

#: templates/attachment_table.html:6
msgid "Add Attachment"
msgstr ""

#: templates/attachment_table.html:17
msgid "Uploaded"
msgstr ""

#: templates/attachment_table.html:35
msgid "Delete attachment"
msgstr ""

#: templates/image_download.html:8
msgid "Specify URL for downloading image"
msgstr ""

#: templates/image_download.html:11
msgid "Must be a valid image URL"
msgstr ""

#: templates/image_download.html:12
msgid "Remote server must be accessible"
msgstr ""

#: templates/image_download.html:13
msgid "Remote image must not exceed maximum allowable file size"
msgstr ""

#: templates/js/barcode.js:8
msgid "Scan barcode data here using wedge scanner"
msgstr ""

#: templates/js/barcode.js:10
msgid "Enter barcode data"
msgstr ""

#: templates/js/barcode.js:14
msgid "Barcode"
msgstr ""

#: templates/js/barcode.js:32
msgid "Enter optional notes for stock transfer"
msgstr ""

#: templates/js/barcode.js:33
msgid "Enter notes"
msgstr ""

#: templates/js/barcode.js:71
msgid "Server error"
msgstr ""

#: templates/js/barcode.js:92
msgid "Unknown response from server"
msgstr ""

#: templates/js/barcode.js:119 templates/js/modals.js:892
msgid "Invalid server response"
msgstr ""

#: templates/js/barcode.js:212
msgid "Scan barcode data below"
msgstr ""

#: templates/js/barcode.js:270
msgid "No URL in response"
msgstr ""

#: templates/js/barcode.js:288
msgid "Link Barcode to Stock Item"
msgstr ""

#: templates/js/barcode.js:311
msgid "This will remove the association between this stock item and the barcode"
msgstr ""

#: templates/js/barcode.js:317
msgid "Unlink"
msgstr ""

#: templates/js/barcode.js:376
msgid "Remove stock item"
msgstr ""

#: templates/js/barcode.js:418
msgid "Check Stock Items into Location"
msgstr ""

#: templates/js/barcode.js:422 templates/js/barcode.js:547
msgid "Check In"
msgstr ""

#: templates/js/barcode.js:462 templates/js/barcode.js:586
msgid "Error transferring stock"
msgstr ""

#: templates/js/barcode.js:481
msgid "Stock Item already scanned"
msgstr ""

#: templates/js/barcode.js:485
msgid "Stock Item already in this location"
msgstr ""

#: templates/js/barcode.js:492
msgid "Added stock item"
msgstr ""

#: templates/js/barcode.js:499
msgid "Barcode does not match Stock Item"
msgstr ""

#: templates/js/barcode.js:542
msgid "Check Into Location"
msgstr ""

#: templates/js/barcode.js:605
msgid "Barcode does not match a valid location"
msgstr ""

#: templates/js/bom.js:175 templates/js/build.js:994
msgid "Open subassembly"
msgstr ""

#: templates/js/bom.js:261
msgid "No pricing available"
msgstr ""

#: templates/js/bom.js:272 templates/js/filters.js:167
#: templates/js/filters.js:397
msgid "true"
msgstr ""

#: templates/js/bom.js:273 templates/js/filters.js:171
#: templates/js/filters.js:398
msgid "false"
msgstr ""

#: templates/js/bom.js:290 templates/js/bom.js:376
msgid "View BOM"
msgstr ""

#: templates/js/bom.js:350
msgid "Validate BOM Item"
msgstr ""

#: templates/js/bom.js:352
msgid "This line has been validated"
msgstr ""

#: templates/js/bom.js:354
msgid "Edit BOM Item"
msgstr ""

#: templates/js/bom.js:356
msgid "Delete BOM Item"
msgstr ""

#: templates/js/bom.js:447 templates/js/build.js:340 templates/js/build.js:1092
msgid "No BOM items found"
msgstr ""

#: templates/js/build.js:62
msgid "Auto-allocate stock items to this output"
msgstr ""

#: templates/js/build.js:70
msgid "Unallocate stock from build output"
msgstr ""

#: templates/js/build.js:80
msgid "Complete build output"
msgstr ""

#: templates/js/build.js:89
msgid "Delete build output"
msgstr ""

#: templates/js/build.js:243 templates/stock_table.html:20
msgid "New Stock Item"
msgstr ""

#: templates/js/build.js:549
msgid "Required Part"
msgstr ""

#: templates/js/build.js:570
msgid "Quantity Per"
msgstr ""

#: templates/js/build.js:638 templates/js/build.js:1056
#: templates/stock_table.html:59
msgid "Order stock"
msgstr ""

#: templates/js/build.js:691
msgid "No builds matching query"
msgstr ""

#: templates/js/build.js:708 templates/js/part.js:324 templates/js/part.js:546
#: templates/js/stock.js:511 templates/js/stock.js:938
#: templates/js/stock.js:1439
msgid "Select"
msgstr ""

#: templates/js/build.js:728
msgid "Build order is overdue"
msgstr ""

#: templates/js/build.js:827
msgid "No parts allocated for"
msgstr ""

#: templates/js/company.js:74
msgid "Parts Supplied"
msgstr ""

#: templates/js/company.js:83
msgid "Parts Manufactured"
msgstr ""

#: templates/js/company.js:96
msgid "No company information found"
msgstr ""

#: templates/js/company.js:129
msgid "No manufacturer parts found"
msgstr ""

#: templates/js/company.js:148 templates/js/company.js:246
#: templates/js/part.js:60 templates/js/part.js:145
msgid "Template part"
msgstr ""

#: templates/js/company.js:152 templates/js/company.js:250
#: templates/js/part.js:64 templates/js/part.js:149
msgid "Assembled part"
msgstr ""

#: templates/js/company.js:227
msgid "No supplier parts found"
msgstr ""

#: templates/js/filters.js:193
msgid "Select filter"
msgstr ""

#: templates/js/filters.js:268
msgid "Add new filter"
msgstr ""

#: templates/js/filters.js:271
msgid "Clear all filters"
msgstr ""

#: templates/js/filters.js:296
msgid "Create filter"
msgstr ""

#: templates/js/label.js:10 templates/js/report.js:98
msgid "Select Stock Items"
msgstr ""

#: templates/js/label.js:11
msgid "Stock item(s) must be selected before printing labels"
msgstr ""

#: templates/js/label.js:29 templates/js/label.js:79
msgid "No Labels Found"
msgstr ""

#: templates/js/label.js:30
msgid "No labels found which match selected stock item(s)"
msgstr ""

#: templates/js/label.js:61
msgid "Select Stock Locations"
msgstr ""

#: templates/js/label.js:62
msgid "Stock location(s) must be selected before printing labels"
msgstr ""

#: templates/js/label.js:80
msgid "No labels found which match selected stock location(s)"
msgstr ""

#: templates/js/label.js:154
msgid "stock items selected"
msgstr ""

#: templates/js/label.js:162
msgid "Select Label"
msgstr ""

#: templates/js/label.js:177
msgid "Select Label Template"
msgstr ""

#: templates/js/modals.js:256
msgid "Waiting for server..."
msgstr ""

#: templates/js/modals.js:415
msgid "Show Error Information"
msgstr ""

#: templates/js/modals.js:482 templates/modals.html:76
msgid "Accept"
msgstr ""

#: templates/js/modals.js:483 templates/modals.html:75
msgid "Cancel"
msgstr ""

#: templates/js/modals.js:547
msgid "Loading Data"
msgstr ""

#: templates/js/modals.js:558 templates/js/modals.js:836
#: templates/modals.html:30 templates/modals.html:55
msgid "Submit"
msgstr ""

#: templates/js/modals.js:788
msgid "Invalid response from server"
msgstr ""

#: templates/js/modals.js:788
msgid "Form data missing from server response"
msgstr ""

#: templates/js/modals.js:801
msgid "Error posting form data"
msgstr ""

#: templates/js/modals.js:892
msgid "JSON response missing form data"
msgstr ""

#: templates/js/modals.js:902
msgid "No Response"
msgstr ""

#: templates/js/modals.js:903
msgid "No response from the InvenTree server"
msgstr ""

#: templates/js/modals.js:907
msgid "Error 400: Bad Request"
msgstr ""

#: templates/js/modals.js:908
msgid "Server returned error code 400"
msgstr ""

#: templates/js/modals.js:912
msgid "Error 401: Not Authenticated"
msgstr ""

#: templates/js/modals.js:913
msgid "Authentication credentials not supplied"
msgstr ""

#: templates/js/modals.js:917
msgid "Error 403: Permission Denied"
msgstr ""

#: templates/js/modals.js:918
msgid "You do not have the required permissions to access this function"
msgstr ""

#: templates/js/modals.js:922
msgid "Error 404: Resource Not Found"
msgstr ""

#: templates/js/modals.js:923
msgid "The requested resource could not be located on the server"
msgstr ""

#: templates/js/modals.js:927
msgid "Error 408: Timeout"
msgstr ""

#: templates/js/modals.js:928
msgid "Connection timeout while requesting data from server"
msgstr ""

#: templates/js/modals.js:931
msgid "Error requesting form data"
msgstr ""

#: templates/js/order.js:138
msgid "No purchase orders found"
msgstr ""

#: templates/js/order.js:162 templates/js/order.js:257
msgid "Order is overdue"
msgstr ""

#: templates/js/order.js:234
msgid "No sales orders found"
msgstr ""

#: templates/js/part.js:52 templates/js/part.js:137
msgid "Trackable part"
msgstr ""

#: templates/js/part.js:56 templates/js/part.js:141
msgid "Virtual part"
msgstr ""

#: templates/js/part.js:68
msgid "Starred part"
msgstr ""

#: templates/js/part.js:72
msgid "Salable part"
msgstr ""

#: templates/js/part.js:186
msgid "No variants found"
msgstr ""

#: templates/js/part.js:272 templates/js/part.js:452
msgid "No parts found"
msgstr ""

#: templates/js/part.js:391
msgid "No category"
msgstr ""

#: templates/js/part.js:409 templates/js/table_filters.js:319
msgid "Low stock"
msgstr ""

#: templates/js/part.js:571 templates/js/stock.js:962
msgid "Path"
msgstr ""

#: templates/js/part.js:588
msgid "YES"
msgstr ""

#: templates/js/part.js:590
msgid "NO"
msgstr ""

#: templates/js/part.js:624
msgid "No test templates matching query"
msgstr ""

#: templates/js/part.js:675 templates/js/stock.js:75
msgid "Edit test result"
msgstr ""

#: templates/js/part.js:676 templates/js/stock.js:76
msgid "Delete test result"
msgstr ""

#: templates/js/part.js:682
msgid "This test is defined for a parent part"
msgstr ""

#: templates/js/report.js:47
msgid "items selected"
msgstr ""

#: templates/js/report.js:55
msgid "Select Report Template"
msgstr ""

#: templates/js/report.js:70
msgid "Select Test Report Template"
msgstr ""

#: templates/js/report.js:99
msgid "Stock item(s) must be selected before printing reports"
msgstr ""

#: templates/js/report.js:116 templates/js/report.js:169
#: templates/js/report.js:223 templates/js/report.js:277
#: templates/js/report.js:331
msgid "No Reports Found"
msgstr ""

#: templates/js/report.js:117
msgid "No report templates found which match selected stock item(s)"
msgstr ""

#: templates/js/report.js:152
msgid "Select Builds"
msgstr ""

#: templates/js/report.js:153
msgid "Build(s) must be selected before printing reports"
msgstr ""

#: templates/js/report.js:170
msgid "No report templates found which match selected build(s)"
msgstr ""

#: templates/js/report.js:205
msgid "Select Parts"
msgstr ""

#: templates/js/report.js:206
msgid "Part(s) must be selected before printing reports"
msgstr ""

#: templates/js/report.js:224
msgid "No report templates found which match selected part(s)"
msgstr ""

#: templates/js/report.js:259
msgid "Select Purchase Orders"
msgstr ""

#: templates/js/report.js:260
msgid "Purchase Order(s) must be selected before printing report"
msgstr ""

#: templates/js/report.js:278 templates/js/report.js:332
msgid "No report templates found which match selected orders"
msgstr ""

#: templates/js/report.js:313
msgid "Select Sales Orders"
msgstr ""

#: templates/js/report.js:314
msgid "Sales Order(s) must be selected before printing report"
msgstr ""

#: templates/js/stock.js:38
msgid "PASS"
msgstr ""

#: templates/js/stock.js:40
msgid "FAIL"
msgstr ""

#: templates/js/stock.js:45
msgid "NO RESULT"
msgstr ""

#: templates/js/stock.js:71
msgid "Add test result"
msgstr ""

#: templates/js/stock.js:90
msgid "No test results found"
msgstr ""

#: templates/js/stock.js:132
msgid "Test Date"
msgstr ""

#: templates/js/stock.js:292
msgid "In production"
msgstr ""

#: templates/js/stock.js:296
msgid "Installed in Stock Item"
msgstr ""

#: templates/js/stock.js:304
msgid "Assigned to Sales Order"
msgstr ""

#: templates/js/stock.js:336
msgid "No stock items matching query"
msgstr ""

#: templates/js/stock.js:357
msgid "items"
msgstr ""

#: templates/js/stock.js:449
msgid "batches"
msgstr ""

#: templates/js/stock.js:476
msgid "locations"
msgstr ""

#: templates/js/stock.js:478
msgid "Undefined location"
msgstr ""

#: templates/js/stock.js:579
msgid "Stock item is in production"
msgstr ""

#: templates/js/stock.js:584
msgid "Stock item assigned to sales order"
msgstr ""

#: templates/js/stock.js:587
msgid "Stock item assigned to customer"
msgstr ""

#: templates/js/stock.js:591
msgid "Stock item has expired"
msgstr ""

#: templates/js/stock.js:593
msgid "Stock item will expire soon"
msgstr ""

#: templates/js/stock.js:597
msgid "Stock item has been allocated"
msgstr ""

#: templates/js/stock.js:601
msgid "Stock item has been installed in another item"
msgstr ""

#: templates/js/stock.js:609
msgid "Stock item has been rejected"
msgstr ""

#: templates/js/stock.js:613
msgid "Stock item is lost"
msgstr ""

#: templates/js/stock.js:616
msgid "Stock item is destroyed"
msgstr ""

#: templates/js/stock.js:620 templates/js/table_filters.js:139
msgid "Depleted"
msgstr ""

#: templates/js/stock.js:649
msgid "Stocktake"
msgstr ""

#: templates/js/stock.js:825
msgid "Stock Status"
msgstr ""

#: templates/js/stock.js:840
msgid "Set Stock Status"
msgstr ""

#: templates/js/stock.js:854
msgid "Select Status Code"
msgstr ""

#: templates/js/stock.js:855
msgid "Status code must be selected"
msgstr ""

#: templates/js/stock.js:994
msgid "Invalid date"
msgstr ""

#: templates/js/stock.js:1036
msgid "Location no longer exists"
msgstr ""

#: templates/js/stock.js:1055
msgid "Purchase order no longer exists"
msgstr ""

#: templates/js/stock.js:1074
msgid "Customer no longer exists"
msgstr ""

#: templates/js/stock.js:1092
msgid "Stock item no longer exists"
msgstr ""

#: templates/js/stock.js:1115
msgid "Added"
msgstr ""

#: templates/js/stock.js:1123
msgid "Removed"
msgstr ""

#: templates/js/stock.js:1155
msgid "No user information"
msgstr ""

#: templates/js/stock.js:1167
msgid "Edit tracking entry"
msgstr ""

#: templates/js/stock.js:1168
msgid "Delete tracking entry"
msgstr ""

#: templates/js/stock.js:1278
msgid "Create New Location"
msgstr ""

#: templates/js/stock.js:1377
msgid "Serial"
msgstr ""

#: templates/js/stock.js:1470 templates/js/table_filters.js:172
msgid "Installed"
msgstr ""

#: templates/js/stock.js:1495
msgid "Install item"
msgstr ""

#: templates/js/table_filters.js:43
msgid "Trackable Part"
msgstr ""

#: templates/js/table_filters.js:47
msgid "Validated"
msgstr ""

#: templates/js/table_filters.js:72
msgid "Include locations"
msgstr ""

#: templates/js/table_filters.js:82 templates/js/table_filters.js:83
#: templates/js/table_filters.js:296
msgid "Include subcategories"
msgstr ""

#: templates/js/table_filters.js:93 templates/js/table_filters.js:182
msgid "Is Serialized"
msgstr ""

#: templates/js/table_filters.js:96 templates/js/table_filters.js:189
msgid "Serial number GTE"
msgstr ""

#: templates/js/table_filters.js:97 templates/js/table_filters.js:190
msgid "Serial number greater than or equal to"
msgstr ""

#: templates/js/table_filters.js:100 templates/js/table_filters.js:193
msgid "Serial number LTE"
msgstr ""

#: templates/js/table_filters.js:101 templates/js/table_filters.js:194
msgid "Serial number less than or equal to"
msgstr ""

#: templates/js/table_filters.js:104 templates/js/table_filters.js:105
#: templates/js/table_filters.js:185 templates/js/table_filters.js:186
msgid "Serial number"
msgstr ""

#: templates/js/table_filters.js:109 templates/js/table_filters.js:203
msgid "Batch code"
msgstr ""

#: templates/js/table_filters.js:119 templates/js/table_filters.js:286
msgid "Active parts"
msgstr ""

#: templates/js/table_filters.js:120
msgid "Show stock for active parts"
msgstr ""

#: templates/js/table_filters.js:125
msgid "Part is an assembly"
msgstr ""

#: templates/js/table_filters.js:129
msgid "Is allocated"
msgstr ""

#: templates/js/table_filters.js:130
msgid "Item has been allocated"
msgstr ""

#: templates/js/table_filters.js:135
msgid "Include stock in sublocations"
msgstr ""

#: templates/js/table_filters.js:140
msgid "Show stock items which are depleted"
msgstr ""

#: templates/js/table_filters.js:147
msgid "Show stock items which have expired"
msgstr ""

#: templates/js/table_filters.js:152
msgid "Show stock which is close to expiring"
msgstr ""

#: templates/js/table_filters.js:158
msgid "Show items which are in stock"
msgstr ""

#: templates/js/table_filters.js:162
msgid "In Production"
msgstr ""

#: templates/js/table_filters.js:163
msgid "Show items which are in production"
msgstr ""

#: templates/js/table_filters.js:167
msgid "Include Variants"
msgstr ""

#: templates/js/table_filters.js:168
msgid "Include stock items for variant parts"
msgstr ""

#: templates/js/table_filters.js:173
msgid "Show stock items which are installed in another item"
msgstr ""

#: templates/js/table_filters.js:178
msgid "Show items which have been assigned to a customer"
msgstr ""

#: templates/js/table_filters.js:198 templates/js/table_filters.js:199
msgid "Stock status"
msgstr ""

#: templates/js/table_filters.js:232
msgid "Build status"
msgstr ""

#: templates/js/table_filters.js:251 templates/js/table_filters.js:268
msgid "Order status"
msgstr ""

#: templates/js/table_filters.js:256 templates/js/table_filters.js:273
msgid "Outstanding"
msgstr ""

#: templates/js/table_filters.js:297
msgid "Include parts in subcategories"
msgstr ""

#: templates/js/table_filters.js:301
msgid "Has IPN"
msgstr ""

#: templates/js/table_filters.js:302
msgid "Part has internal part number"
msgstr ""

#: templates/js/table_filters.js:307
msgid "Show active parts"
msgstr ""

#: templates/js/table_filters.js:315
msgid "Stock available"
msgstr ""

#: templates/js/table_filters.js:331
msgid "Starred"
msgstr ""

#: templates/js/table_filters.js:343
msgid "Purchasable"
msgstr ""

#: templates/js/tables.js:321
msgid "Loading data"
msgstr ""

#: templates/js/tables.js:324
msgid "rows per page"
msgstr ""

#: templates/js/tables.js:327
msgid "Showing"
msgstr ""

#: templates/js/tables.js:327
msgid "to"
msgstr ""

#: templates/js/tables.js:327
msgid "of"
msgstr ""

#: templates/js/tables.js:327
msgid "rows"
msgstr ""

#: templates/js/tables.js:330 templates/search_form.html:6
#: templates/search_form.html:8
msgid "Search"
msgstr ""

#: templates/js/tables.js:333
msgid "No matching results"
msgstr ""

#: templates/js/tables.js:336
msgid "Hide/Show pagination"
msgstr ""

#: templates/js/tables.js:339
msgid "Refresh"
msgstr ""

#: templates/js/tables.js:342
msgid "Toggle"
msgstr ""

#: templates/js/tables.js:345
msgid "Columns"
msgstr ""

#: templates/js/tables.js:348
msgid "All"
msgstr ""

#: templates/modals.html:21 templates/modals.html:47
msgid "Form errors exist"
msgstr ""

#: templates/navbar.html:13
msgid "Toggle navigation"
msgstr ""

#: templates/navbar.html:33
msgid "Buy"
msgstr ""

#: templates/navbar.html:43
msgid "Sell"
msgstr ""

#: templates/navbar.html:55
msgid "Scan Barcode"
msgstr ""

#: templates/navbar.html:77 users/models.py:38
msgid "Admin"
msgstr ""

#: templates/navbar.html:79
msgid "Logout"
msgstr ""

#: templates/navbar.html:81 templates/registration/login.html:90
msgid "Login"
msgstr ""

#: templates/navbar.html:104
msgid "About InvenTree"
msgstr ""

#: templates/qr_code.html:11
msgid "QR data not provided"
msgstr ""

#: templates/registration/logged_out.html:51
msgid "You have been logged out"
msgstr ""

#: templates/registration/logged_out.html:52
#: templates/registration/password_reset_complete.html:52
#: templates/registration/password_reset_done.html:59
msgid "Return to login screen"
msgstr ""

#: templates/registration/login.html:65
msgid "Enter username"
msgstr ""

#: templates/registration/login.html:71
msgid "Password"
msgstr ""

#: templates/registration/login.html:84
msgid "Username / password combination is incorrect"
msgstr ""

#: templates/registration/login.html:96
#: templates/registration/password_reset_form.html:52
msgid "Forgotten your password?"
msgstr ""

#: templates/registration/login.html:96
msgid "Click here to reset"
msgstr ""

#: templates/registration/password_reset_complete.html:51
msgid "Password reset complete"
msgstr ""

#: templates/registration/password_reset_confirm.html:53
#: templates/registration/password_reset_confirm.html:57
msgid "Change password"
msgstr ""

#: templates/registration/password_reset_confirm.html:61
msgid "The password reset link was invalid, possibly because it has already been used. Please request a new password reset."
msgstr ""

#: templates/registration/password_reset_done.html:52
msgid "We've emailed you instructions for setting your password, if an account exists with the email you entered. You should receive them shortly."
msgstr ""

#: templates/registration/password_reset_done.html:55
msgid "If you don't receive an email, please make sure you've entered the address you registered with, and check your spam folder."
msgstr ""

#: templates/registration/password_reset_form.html:53
msgid "Enter your email address below."
msgstr ""

#: templates/registration/password_reset_form.html:54
msgid "An email will be sent with password reset instructions."
msgstr ""

#: templates/registration/password_reset_form.html:59
msgid "Send email"
msgstr ""

#: templates/stats.html:9
msgid "Server"
msgstr ""

#: templates/stats.html:13
msgid "Instance Name"
msgstr ""

#: templates/stats.html:19
msgid "Server status"
msgstr ""

#: templates/stats.html:22
msgid "Healthy"
msgstr ""

#: templates/stats.html:24
msgid "Issues detected"
msgstr ""

#: templates/stats.html:31
msgid "Background Worker"
msgstr ""

#: templates/stats.html:34
msgid "Background worker not running"
msgstr ""

#: templates/stats.html:42
msgid "Email Settings"
msgstr ""

#: templates/stats.html:45
msgid "Email settings not configured"
msgstr ""

#: templates/stock_table.html:14
msgid "Export Stock Information"
msgstr ""

#: templates/stock_table.html:27
msgid "Barcode Actions"
msgstr ""

#: templates/stock_table.html:43
msgid "Print test reports"
msgstr ""

#: templates/stock_table.html:55
msgid "Add to selected stock items"
msgstr ""

#: templates/stock_table.html:56
msgid "Remove from selected stock items"
msgstr ""

#: templates/stock_table.html:57
msgid "Stocktake selected stock items"
msgstr ""

#: templates/stock_table.html:58
msgid "Move selected stock items"
msgstr ""

#: templates/stock_table.html:58
msgid "Move stock"
msgstr ""

#: templates/stock_table.html:59
msgid "Order selected items"
msgstr ""

#: templates/stock_table.html:60
msgid "Change status"
msgstr ""

#: templates/stock_table.html:60
msgid "Change stock status"
msgstr ""

#: templates/stock_table.html:63
msgid "Delete selected items"
msgstr ""

#: templates/stock_table.html:63
msgid "Delete Stock"
msgstr ""

#: templates/yesnolabel.html:4
msgid "Yes"
msgstr ""

#: templates/yesnolabel.html:6
msgid "No"
msgstr ""

#: users/admin.py:64
msgid "Users"
msgstr ""

#: users/admin.py:65
msgid "Select which users are assigned to this group"
msgstr ""

#: users/admin.py:187
msgid "The following users are members of multiple groups:"
msgstr ""

#: users/admin.py:210
msgid "Personal info"
msgstr ""

#: users/admin.py:211
msgid "Permissions"
msgstr ""

#: users/admin.py:214
msgid "Important dates"
msgstr ""

#: users/models.py:170
msgid "Permission set"
msgstr ""

#: users/models.py:178
msgid "Group"
msgstr ""

#: users/models.py:181
msgid "View"
msgstr ""

#: users/models.py:181
msgid "Permission to view items"
msgstr ""

#: users/models.py:183
msgid "Permission to add items"
msgstr ""

#: users/models.py:185
msgid "Change"
msgstr ""

#: users/models.py:185
msgid "Permissions to edit items"
msgstr ""

#: users/models.py:187
msgid "Permission to delete items"
msgstr ""
<|MERGE_RESOLUTION|>--- conflicted
+++ resolved
@@ -3,11 +3,7 @@
 "Project-Id-Version: inventree\n"
 "Report-Msgid-Bugs-To: \n"
 "POT-Creation-Date: 2021-05-13 04:04+0000\n"
-<<<<<<< HEAD
-"PO-Revision-Date: 2021-05-10 02:59\n"
-=======
 "PO-Revision-Date: 2021-05-13 04:17\n"
->>>>>>> 499bad2b
 "Last-Translator: \n"
 "Language-Team: Polish\n"
 "Language: pl_PL\n"
@@ -1487,42 +1483,6 @@
 msgid "Select {name} file to upload"
 msgstr ""
 
-#: common/files.py:64
-msgid "Unsupported file format: {ext.upper()}"
-msgstr ""
-
-#: common/files.py:69
-msgid "Error reading file (invalid format)"
-msgstr ""
-
-#: common/files.py:71
-msgid "Error reading file (incorrect dimension)"
-msgstr ""
-
-#: common/files.py:73
-msgid "Error reading file (data could be corrupted)"
-msgstr ""
-
-#: common/forms.py:38 templates/attachment_table.html:15
-msgid "File"
-msgstr ""
-
-#: common/forms.py:39
-#, fuzzy
-#| msgid "Select file to attach"
-msgid "Select file to upload"
-msgstr "Wybierz plik do załączenia"
-
-#: common/forms.py:54
-msgid "{name.title()} File"
-msgstr ""
-
-#: common/forms.py:55
-#, fuzzy, python-brace-format
-#| msgid "Select file to attach"
-msgid "Select {name} file to upload"
-msgstr "Wybierz plik do załączenia"
-
 #: common/models.py:58
 msgid "InvenTree Instance Name"
 msgstr "Nazwa instancji InvenTree"
@@ -1890,11 +1850,7 @@
 #: common/views.py:184 order/templates/order/order_wizard/po_upload.html:42
 #: order/views.py:582 part/templates/part/bom_upload/upload_file.html:27
 msgid "Upload File"
-<<<<<<< HEAD
-msgstr ""
-=======
 msgstr "Wyślik plik"
->>>>>>> 499bad2b
 
 #: common/views.py:185 order/templates/order/order_wizard/match_fields.html:52
 #: order/views.py:583 part/templates/part/bom_upload/select_fields.html:58
@@ -1902,15 +1858,8 @@
 msgstr ""
 
 #: common/views.py:186
-<<<<<<< HEAD
-#, fuzzy
-#| msgid "Stock Item"
 msgid "Match Items"
-msgstr "Element magazynowy"
-=======
-msgid "Match Items"
-msgstr ""
->>>>>>> 499bad2b
+msgstr ""
 
 #: common/views.py:479
 msgid "Fields matching failed"
@@ -3135,79 +3084,6 @@
 msgid "Order is already processed. Files cannot be uploaded."
 msgstr ""
 
-#: order/templates/order/order_wizard/match_fields.html:9
-#: part/templates/part/bom_upload/select_fields.html:21
-msgid "Missing selections for the following required columns"
-msgstr ""
-
-#: order/templates/order/order_wizard/match_fields.html:20
-msgid "Duplicate selections found, see below. Fix them then retry submitting."
-msgstr ""
-
-#: order/templates/order/order_wizard/match_fields.html:27
-#: order/templates/order/order_wizard/match_parts.html:18
-#: order/templates/order/order_wizard/po_upload.html:40
-msgid "Previous Step"
-msgstr ""
-
-#: order/templates/order/order_wizard/match_fields.html:29
-#: order/templates/order/order_wizard/match_parts.html:20
-#: part/templates/part/bom_upload/select_fields.html:32
-msgid "Submit Selections"
-msgstr ""
-
-#: order/templates/order/order_wizard/match_fields.html:35
-#: part/templates/part/bom_upload/select_fields.html:41
-msgid "File Fields"
-msgstr ""
-
-#: order/templates/order/order_wizard/match_fields.html:42
-#: part/templates/part/bom_upload/select_fields.html:47
-msgid "Remove column"
-msgstr ""
-
-#: order/templates/order/order_wizard/match_fields.html:60
-#, fuzzy
-#| msgid "Duplicate serial: {n}"
-msgid "Duplicate selection"
-msgstr "Powtórzony numer seryjny: {n}"
-
-#: order/templates/order/order_wizard/match_fields.html:71
-#: order/templates/order/order_wizard/match_parts.html:51
-#: part/templates/part/bom_upload/select_fields.html:76
-#: part/templates/part/bom_upload/select_parts.html:58
-msgid "Remove row"
-msgstr ""
-
-#: order/templates/order/order_wizard/match_parts.html:11
-#: part/templates/part/bom_upload/select_parts.html:21
-msgid "Errors exist in the submitted data"
-msgstr ""
-
-#: order/templates/order/order_wizard/match_parts.html:27
-#: part/templates/part/bom_upload/select_parts.html:39
-msgid "Row"
-msgstr ""
-
-#: order/templates/order/order_wizard/match_parts.html:28
-#, fuzzy
-#| msgid "Select supplier"
-msgid "Select Supplier Part"
-msgstr "Wybierz dostawcę"
-
-#: order/templates/order/order_wizard/po_upload.html:11
-msgid "Upload File for Purchase Order"
-msgstr ""
-
-#: order/templates/order/order_wizard/po_upload.html:18
-#, python-format
-msgid "Step %(step)s of %(count)s"
-msgstr ""
-
-#: order/templates/order/order_wizard/po_upload.html:48
-msgid "Order is already processed. Files cannot be uploaded."
-msgstr ""
-
 #: order/templates/order/order_wizard/select_parts.html:9
 msgid "Step 1 of 2 - Select Part Suppliers"
 msgstr ""
@@ -3563,15 +3439,8 @@
 msgstr ""
 
 #: order/views.py:584
-<<<<<<< HEAD
-#, fuzzy
-#| msgid "Supplier Parts"
 msgid "Match Supplier Parts"
-msgstr "Komponenty Dostawcy"
-=======
-msgid "Match Supplier Parts"
-msgstr ""
->>>>>>> 499bad2b
+msgstr ""
 
 #: order/views.py:798
 msgid "Receive Parts"
@@ -6398,15 +6267,8 @@
 msgstr ""
 
 #: templates/about.html:80
-<<<<<<< HEAD
-#, fuzzy
-#| msgid "Edit User Information"
 msgid "copy version information"
-msgstr "Edytuj informacje użytkownika"
-=======
-msgid "copy version information"
-msgstr ""
->>>>>>> 499bad2b
+msgstr ""
 
 #: templates/about.html:90 templates/js/modals.js:559
 #: templates/js/modals.js:837 templates/modals.html:29 templates/modals.html:54
