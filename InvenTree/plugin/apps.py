--- conflicted
+++ resolved
@@ -18,26 +18,14 @@
     name = 'plugin'
 
     def ready(self):
-<<<<<<< HEAD
-        if not registry.is_loading:
-            # this is the first startup
-            registry.collect_plugins()
-            registry.load_plugins()
-
-            # drop out of maintenance
-            # makes sure we did not have an error in reloading and maintenance is still active
-            set_maintenance_mode(False)
-=======
-
         if settings.PLUGINS_ENABLED:
             logger.info('Loading InvenTree plugins')
 
-            if not plugin_registry.is_loading:
+            if not registry.is_loading:
                 # this is the first startup
-                plugin_registry.collect_plugins()
-                plugin_registry.load_plugins()
+                registry.collect_plugins()
+                registry.load_plugins()
 
                 # drop out of maintenance
                 # makes sure we did not have an error in reloading and maintenance is still active
-                set_maintenance_mode(False)
->>>>>>> 2255619b
+                set_maintenance_mode(False)