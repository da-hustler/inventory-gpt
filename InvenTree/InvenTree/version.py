--- conflicted
+++ resolved
@@ -8,12 +8,7 @@
 
 import common.models
 
-<<<<<<< HEAD
-
-INVENTREE_SW_VERSION = "0.1.8 pre"
-=======
 INVENTREE_SW_VERSION = "0.2.0 pre"
->>>>>>> 34e95ab7
 
 # Increment this number whenever there is a significant change to the API that any clients need to know about
 INVENTREE_API_VERSION = 2
