--- conflicted
+++ resolved
@@ -970,7 +970,23 @@
     min-width: 19px;
 }
 
-<<<<<<< HEAD
+.row.full-height {
+    display: flex;
+    flex-wrap: wrap;
+}
+
+.row.full-height > [class*='col-'] {
+    display: flex;
+    flex-direction: column;
+}
+
+a.anchor {
+    display: block;
+    position: relative;
+    top: -60px;
+    visibility: hidden;
+}
+
 .select2-close-mask {
     z-index: 99999;
 }
@@ -1005,21 +1021,3 @@
 .form-control {
     height: 30px;
 }
-=======
-.row.full-height {
-    display: flex;
-    flex-wrap: wrap;
-}
-
-.row.full-height > [class*='col-'] {
-    display: flex;
-    flex-direction: column;
-}
-
-a.anchor {
-    display: block;
-    position: relative;
-    top: -60px;
-    visibility: hidden;
-}
->>>>>>> 2b32f04a
