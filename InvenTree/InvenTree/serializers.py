--- conflicted
+++ resolved
@@ -6,12 +6,9 @@
 # -*- coding: utf-8 -*-
 from __future__ import unicode_literals
 
-<<<<<<< HEAD
 from rest_framework import serializers
 from rest_framework.utils import model_meta
 
-=======
->>>>>>> 3f1aca9e
 import os
 
 from django.conf import settings
@@ -48,7 +45,6 @@
     but also ensures that the underlying model class data are checked on validation.
     """
 
-<<<<<<< HEAD
     def is_valid(self, raise_exception=False):
         """
         Override the 'is_valid' method of the underlying ModelSerializer class.
@@ -78,10 +74,7 @@
 
         return super().is_valid(raise_exception=raise_exception)
 
-    def validate(self, data):
-=======
     def run_validation(self, data=empty):
->>>>>>> 3f1aca9e
         """ Perform serializer validation.
         In addition to running validators on the serializer fields,
         this class ensures that the underlying model is also validated.
