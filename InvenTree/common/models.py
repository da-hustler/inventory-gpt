--- conflicted
+++ resolved
@@ -153,11 +153,6 @@
             'validator': bool,
         },
 
-<<<<<<< HEAD
-        'STOCK_OWNERSHIP_CONTROL': {
-            'name': _('Stock Ownership Control'),
-            'description': _('Enable ownership control over stock locations and items'),
-=======
         'PART_VIRTUAL': {
             'name': _('Virtual'),
             'description': _('Parts are virtual by default'),
@@ -190,7 +185,13 @@
         'STOCK_ALLOW_EXPIRED_BUILD': {
             'name': _('Build Expired Stock'),
             'description': _('Allow building with expired stock'),
->>>>>>> 5666db6b
+            'default': False,
+            'validator': bool,
+        },
+
+	'STOCK_OWNERSHIP_CONTROL': {
+            'name': _('Stock Ownership Control'),
+            'description': _('Enable ownership control over stock locations and items'),
             'default': False,
             'validator': bool,
         },
